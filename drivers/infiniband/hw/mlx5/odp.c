--- conflicted
+++ resolved
@@ -711,8 +711,6 @@
 	int depth;
 };
 
-<<<<<<< HEAD
-=======
 static bool mkey_is_eq(struct mlx5_core_mkey *mmkey, u32 key)
 {
 	if (!mmkey)
@@ -722,7 +720,6 @@
 	return mmkey->key == key;
 }
 
->>>>>>> 0ecfebd2
 static int get_indirect_num_descs(struct mlx5_core_mkey *mmkey)
 {
 	struct mlx5_ib_mw *mw;
@@ -1218,13 +1215,9 @@
 	u32 bytes_mapped, total_wqe_bytes;
 	struct mlx5_core_rsc_common *res;
 	int resume_with_error = 1;
-<<<<<<< HEAD
-	u16 wqe_index = pfault->wqe.wqe_index;
-	int requestor = pfault->type & MLX5_PFAULT_REQUESTOR;
-	struct mlx5_core_rsc_common *res = NULL;
-	struct mlx5_ib_qp *qp = NULL;
-	struct mlx5_ib_srq *srq = NULL;
+	struct mlx5_ib_qp *qp;
 	size_t bytes_copied;
+	int ret = 0;
 
 	res = odp_get_rsc(dev, pfault->wqe.wq_num, pfault->type);
 	if (!res) {
@@ -1232,69 +1225,6 @@
 		return;
 	}
 
-	switch (res->res) {
-	case MLX5_RES_QP:
-		qp = res_to_qp(res);
-		break;
-	case MLX5_RES_SRQ:
-	case MLX5_RES_XSRQ:
-		srq = res_to_srq(res);
-		break;
-	default:
-		mlx5_ib_err(dev, "wqe page fault for unsupported type %d\n", pfault->type);
-		goto resolve_page_fault;
-	}
-=======
-	struct mlx5_ib_qp *qp;
-	size_t bytes_copied;
-	int ret = 0;
->>>>>>> 0ecfebd2
-
-	res = odp_get_rsc(dev, pfault->wqe.wq_num, pfault->type);
-	if (!res) {
-		mlx5_ib_dbg(dev, "wqe page fault for missing resource %d\n", pfault->wqe.wq_num);
-		return;
-	}
-
-<<<<<<< HEAD
-	if (qp) {
-		if (requestor) {
-			ret = mlx5_ib_read_user_wqe_sq(qp, wqe_index,
-					buffer, PAGE_SIZE,
-					&bytes_copied);
-		} else {
-			ret = mlx5_ib_read_user_wqe_rq(qp, wqe_index,
-					buffer, PAGE_SIZE,
-					&bytes_copied);
-		}
-	} else {
-		ret = mlx5_ib_read_user_wqe_srq(srq, wqe_index,
-						buffer, PAGE_SIZE,
-						&bytes_copied);
-	}
-
-	if (ret) {
-		mlx5_ib_err(dev, "Failed reading a WQE following page fault, error=%d, wqe_index=%x, qpn=%x\n",
-			    ret, wqe_index, pfault->token);
-		goto resolve_page_fault;
-	}
-
-	wqe = buffer;
-	if (requestor)
-		ret = mlx5_ib_mr_initiator_pfault_handler(dev, pfault, qp,
-							  &wqe,  &wqe_end,
-							  bytes_copied);
-	else if (qp)
-		ret = mlx5_ib_mr_responder_pfault_handler_rq(dev, qp,
-							     wqe, &wqe_end,
-							     bytes_copied);
-	else
-		ret = mlx5_ib_mr_responder_pfault_handler_srq(dev, srq,
-							      &wqe, &wqe_end,
-							      bytes_copied);
-
-	if (ret < 0)
-=======
 	if (res->res != MLX5_RES_QP && res->res != MLX5_RES_SRQ &&
 	    res->res != MLX5_RES_XSRQ) {
 		mlx5_ib_err(dev, "wqe page fault for unsupported type %d\n",
@@ -1305,7 +1235,6 @@
 	wqe = (void *)__get_free_page(GFP_KERNEL);
 	if (!wqe) {
 		mlx5_ib_err(dev, "Error allocating memory for IO page fault handling.\n");
->>>>>>> 0ecfebd2
 		goto resolve_page_fault;
 	}
 
@@ -1335,15 +1264,7 @@
 			dev, srq, &wqe, &wqe_end, bytes_copied);
 	}
 
-<<<<<<< HEAD
-	ret = pagefault_data_segments(dev, pfault, wqe, wqe_end,
-				      &bytes_mapped, &total_wqe_bytes,
-				      !requestor);
-	if (ret == -EAGAIN) {
-		resume_with_error = 0;
-=======
 	if (ret < 0 || wqe >= wqe_end)
->>>>>>> 0ecfebd2
 		goto resolve_page_fault;
 
 	ret = pagefault_data_segments(dev, pfault, wqe, wqe_end, &bytes_mapped,
@@ -1371,11 +1292,7 @@
 		    pfault->wqe.wq_num, resume_with_error,
 		    pfault->type);
 	mlx5_core_res_put(res);
-<<<<<<< HEAD
-	free_page((unsigned long)buffer);
-=======
 	free_page((unsigned long)wqe);
->>>>>>> 0ecfebd2
 }
 
 static int pages_in_range(u64 address, u32 length)
