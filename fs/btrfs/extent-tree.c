/*
 * Copyright (C) 2007 Oracle.  All rights reserved.
 *
 * This program is free software; you can redistribute it and/or
 * modify it under the terms of the GNU General Public
 * License v2 as published by the Free Software Foundation.
 *
 * This program is distributed in the hope that it will be useful,
 * but WITHOUT ANY WARRANTY; without even the implied warranty of
 * MERCHANTABILITY or FITNESS FOR A PARTICULAR PURPOSE.  See the GNU
 * General Public License for more details.
 *
 * You should have received a copy of the GNU General Public
 * License along with this program; if not, write to the
 * Free Software Foundation, Inc., 59 Temple Place - Suite 330,
 * Boston, MA 021110-1307, USA.
 */
#include <linux/sched.h>
#include <linux/pagemap.h>
#include <linux/writeback.h>
#include <linux/blkdev.h>
#include <linux/sort.h>
#include "compat.h"
#include "hash.h"
#include "crc32c.h"
#include "ctree.h"
#include "disk-io.h"
#include "print-tree.h"
#include "transaction.h"
#include "volumes.h"
#include "locking.h"
#include "ref-cache.h"

#define PENDING_EXTENT_INSERT 0
#define PENDING_EXTENT_DELETE 1
#define PENDING_BACKREF_UPDATE 2

struct pending_extent_op {
	int type;
	u64 bytenr;
	u64 num_bytes;
	u64 parent;
	u64 orig_parent;
	u64 generation;
	u64 orig_generation;
	int level;
	struct list_head list;
	int del;
};

static int finish_current_insert(struct btrfs_trans_handle *trans,
				 struct btrfs_root *extent_root, int all);
static int del_pending_extents(struct btrfs_trans_handle *trans,
			       struct btrfs_root *extent_root, int all);
static int pin_down_bytes(struct btrfs_trans_handle *trans,
			  struct btrfs_root *root,
			  u64 bytenr, u64 num_bytes, int is_data);
static int update_block_group(struct btrfs_trans_handle *trans,
			      struct btrfs_root *root,
			      u64 bytenr, u64 num_bytes, int alloc,
			      int mark_free);

static int block_group_bits(struct btrfs_block_group_cache *cache, u64 bits)
{
	return (cache->flags & bits) == bits;
}

/*
 * this adds the block group to the fs_info rb tree for the block group
 * cache
 */
static int btrfs_add_block_group_cache(struct btrfs_fs_info *info,
				struct btrfs_block_group_cache *block_group)
{
	struct rb_node **p;
	struct rb_node *parent = NULL;
	struct btrfs_block_group_cache *cache;

	spin_lock(&info->block_group_cache_lock);
	p = &info->block_group_cache_tree.rb_node;

	while (*p) {
		parent = *p;
		cache = rb_entry(parent, struct btrfs_block_group_cache,
				 cache_node);
		if (block_group->key.objectid < cache->key.objectid) {
			p = &(*p)->rb_left;
		} else if (block_group->key.objectid > cache->key.objectid) {
			p = &(*p)->rb_right;
		} else {
			spin_unlock(&info->block_group_cache_lock);
			return -EEXIST;
		}
	}

	rb_link_node(&block_group->cache_node, parent, p);
	rb_insert_color(&block_group->cache_node,
			&info->block_group_cache_tree);
	spin_unlock(&info->block_group_cache_lock);

	return 0;
}

/*
 * This will return the block group at or after bytenr if contains is 0, else
 * it will return the block group that contains the bytenr
 */
static struct btrfs_block_group_cache *
block_group_cache_tree_search(struct btrfs_fs_info *info, u64 bytenr,
			      int contains)
{
	struct btrfs_block_group_cache *cache, *ret = NULL;
	struct rb_node *n;
	u64 end, start;

	spin_lock(&info->block_group_cache_lock);
	n = info->block_group_cache_tree.rb_node;

	while (n) {
		cache = rb_entry(n, struct btrfs_block_group_cache,
				 cache_node);
		end = cache->key.objectid + cache->key.offset - 1;
		start = cache->key.objectid;

		if (bytenr < start) {
			if (!contains && (!ret || start < ret->key.objectid))
				ret = cache;
			n = n->rb_left;
		} else if (bytenr > start) {
			if (contains && bytenr <= end) {
				ret = cache;
				break;
			}
			n = n->rb_right;
		} else {
			ret = cache;
			break;
		}
	}
	if (ret)
		atomic_inc(&ret->count);
	spin_unlock(&info->block_group_cache_lock);

	return ret;
}

/*
 * this is only called by cache_block_group, since we could have freed extents
 * we need to check the pinned_extents for any extents that can't be used yet
 * since their free space will be released as soon as the transaction commits.
 */
static int add_new_free_space(struct btrfs_block_group_cache *block_group,
			      struct btrfs_fs_info *info, u64 start, u64 end)
{
	u64 extent_start, extent_end, size;
	int ret;

	mutex_lock(&info->pinned_mutex);
	while (start < end) {
		ret = find_first_extent_bit(&info->pinned_extents, start,
					    &extent_start, &extent_end,
					    EXTENT_DIRTY);
		if (ret)
			break;

		if (extent_start == start) {
			start = extent_end + 1;
		} else if (extent_start > start && extent_start < end) {
			size = extent_start - start;
			ret = btrfs_add_free_space(block_group, start,
						   size);
			BUG_ON(ret);
			start = extent_end + 1;
		} else {
			break;
		}
	}

	if (start < end) {
		size = end - start;
		ret = btrfs_add_free_space(block_group, start, size);
		BUG_ON(ret);
	}
	mutex_unlock(&info->pinned_mutex);

	return 0;
}

static int remove_sb_from_cache(struct btrfs_root *root,
				struct btrfs_block_group_cache *cache)
{
	u64 bytenr;
	u64 *logical;
	int stripe_len;
	int i, nr, ret;

	for (i = 0; i < BTRFS_SUPER_MIRROR_MAX; i++) {
		bytenr = btrfs_sb_offset(i);
		ret = btrfs_rmap_block(&root->fs_info->mapping_tree,
				       cache->key.objectid, bytenr, 0,
				       &logical, &nr, &stripe_len);
		BUG_ON(ret);
		while (nr--) {
			btrfs_remove_free_space(cache, logical[nr],
						stripe_len);
		}
		kfree(logical);
	}
	return 0;
}

static int cache_block_group(struct btrfs_root *root,
			     struct btrfs_block_group_cache *block_group)
{
	struct btrfs_path *path;
	int ret = 0;
	struct btrfs_key key;
	struct extent_buffer *leaf;
	int slot;
	u64 last;

	if (!block_group)
		return 0;

	root = root->fs_info->extent_root;

	if (block_group->cached)
		return 0;

	path = btrfs_alloc_path();
	if (!path)
		return -ENOMEM;

	path->reada = 2;
	/*
	 * we get into deadlocks with paths held by callers of this function.
	 * since the alloc_mutex is protecting things right now, just
	 * skip the locking here
	 */
	path->skip_locking = 1;
	last = max_t(u64, block_group->key.objectid, BTRFS_SUPER_INFO_OFFSET);
	key.objectid = last;
	key.offset = 0;
	btrfs_set_key_type(&key, BTRFS_EXTENT_ITEM_KEY);
	ret = btrfs_search_slot(NULL, root, &key, path, 0, 0);
	if (ret < 0)
		goto err;

	while (1) {
		leaf = path->nodes[0];
		slot = path->slots[0];
		if (slot >= btrfs_header_nritems(leaf)) {
			ret = btrfs_next_leaf(root, path);
			if (ret < 0)
				goto err;
			if (ret == 0)
				continue;
			else
				break;
		}
		btrfs_item_key_to_cpu(leaf, &key, slot);
		if (key.objectid < block_group->key.objectid)
			goto next;

		if (key.objectid >= block_group->key.objectid +
		    block_group->key.offset)
			break;

		if (btrfs_key_type(&key) == BTRFS_EXTENT_ITEM_KEY) {
			add_new_free_space(block_group, root->fs_info, last,
					   key.objectid);

			last = key.objectid + key.offset;
		}
next:
		path->slots[0]++;
	}

	add_new_free_space(block_group, root->fs_info, last,
			   block_group->key.objectid +
			   block_group->key.offset);

	remove_sb_from_cache(root, block_group);
	block_group->cached = 1;
	ret = 0;
err:
	btrfs_free_path(path);
	return ret;
}

/*
 * return the block group that starts at or after bytenr
 */
static struct btrfs_block_group_cache *
btrfs_lookup_first_block_group(struct btrfs_fs_info *info, u64 bytenr)
{
	struct btrfs_block_group_cache *cache;

	cache = block_group_cache_tree_search(info, bytenr, 0);

	return cache;
}

/*
 * return the block group that contains teh given bytenr
 */
struct btrfs_block_group_cache *btrfs_lookup_block_group(
						 struct btrfs_fs_info *info,
						 u64 bytenr)
{
	struct btrfs_block_group_cache *cache;

	cache = block_group_cache_tree_search(info, bytenr, 1);

	return cache;
}

static inline void put_block_group(struct btrfs_block_group_cache *cache)
{
	if (atomic_dec_and_test(&cache->count))
		kfree(cache);
}

static struct btrfs_space_info *__find_space_info(struct btrfs_fs_info *info,
						  u64 flags)
{
	struct list_head *head = &info->space_info;
	struct btrfs_space_info *found;
	list_for_each_entry(found, head, list) {
		if (found->flags == flags)
			return found;
	}
	return NULL;
}

static u64 div_factor(u64 num, int factor)
{
	if (factor == 10)
		return num;
	num *= factor;
	do_div(num, 10);
	return num;
}

u64 btrfs_find_block_group(struct btrfs_root *root,
			   u64 search_start, u64 search_hint, int owner)
{
	struct btrfs_block_group_cache *cache;
	u64 used;
	u64 last = max(search_hint, search_start);
	u64 group_start = 0;
	int full_search = 0;
	int factor = 9;
	int wrapped = 0;
again:
	while (1) {
		cache = btrfs_lookup_first_block_group(root->fs_info, last);
		if (!cache)
			break;

		spin_lock(&cache->lock);
		last = cache->key.objectid + cache->key.offset;
		used = btrfs_block_group_used(&cache->item);

		if ((full_search || !cache->ro) &&
		    block_group_bits(cache, BTRFS_BLOCK_GROUP_METADATA)) {
			if (used + cache->pinned + cache->reserved <
			    div_factor(cache->key.offset, factor)) {
				group_start = cache->key.objectid;
				spin_unlock(&cache->lock);
				put_block_group(cache);
				goto found;
			}
		}
		spin_unlock(&cache->lock);
		put_block_group(cache);
		cond_resched();
	}
	if (!wrapped) {
		last = search_start;
		wrapped = 1;
		goto again;
	}
	if (!full_search && factor < 10) {
		last = search_start;
		full_search = 1;
		factor = 10;
		goto again;
	}
found:
	return group_start;
}

/* simple helper to search for an existing extent at a given offset */
int btrfs_lookup_extent(struct btrfs_root *root, u64 start, u64 len)
{
	int ret;
	struct btrfs_key key;
	struct btrfs_path *path;

	path = btrfs_alloc_path();
	BUG_ON(!path);
	key.objectid = start;
	key.offset = len;
	btrfs_set_key_type(&key, BTRFS_EXTENT_ITEM_KEY);
	ret = btrfs_search_slot(NULL, root->fs_info->extent_root, &key, path,
				0, 0);
	btrfs_free_path(path);
	return ret;
}

/*
 * Back reference rules.  Back refs have three main goals:
 *
 * 1) differentiate between all holders of references to an extent so that
 *    when a reference is dropped we can make sure it was a valid reference
 *    before freeing the extent.
 *
 * 2) Provide enough information to quickly find the holders of an extent
 *    if we notice a given block is corrupted or bad.
 *
 * 3) Make it easy to migrate blocks for FS shrinking or storage pool
 *    maintenance.  This is actually the same as #2, but with a slightly
 *    different use case.
 *
 * File extents can be referenced by:
 *
 * - multiple snapshots, subvolumes, or different generations in one subvol
 * - different files inside a single subvolume
 * - different offsets inside a file (bookend extents in file.c)
 *
 * The extent ref structure has fields for:
 *
 * - Objectid of the subvolume root
 * - Generation number of the tree holding the reference
 * - objectid of the file holding the reference
 * - number of references holding by parent node (alway 1 for tree blocks)
 *
 * Btree leaf may hold multiple references to a file extent. In most cases,
 * these references are from same file and the corresponding offsets inside
 * the file are close together.
 *
 * When a file extent is allocated the fields are filled in:
 *     (root_key.objectid, trans->transid, inode objectid, 1)
 *
 * When a leaf is cow'd new references are added for every file extent found
 * in the leaf.  It looks similar to the create case, but trans->transid will
 * be different when the block is cow'd.
 *
 *     (root_key.objectid, trans->transid, inode objectid,
 *      number of references in the leaf)
 *
 * When a file extent is removed either during snapshot deletion or
 * file truncation, we find the corresponding back reference and check
 * the following fields:
 *
 *     (btrfs_header_owner(leaf), btrfs_header_generation(leaf),
 *      inode objectid)
 *
 * Btree extents can be referenced by:
 *
 * - Different subvolumes
 * - Different generations of the same subvolume
 *
 * When a tree block is created, back references are inserted:
 *
 * (root->root_key.objectid, trans->transid, level, 1)
 *
 * When a tree block is cow'd, new back references are added for all the
 * blocks it points to. If the tree block isn't in reference counted root,
 * the old back references are removed. These new back references are of
 * the form (trans->transid will have increased since creation):
 *
 * (root->root_key.objectid, trans->transid, level, 1)
 *
 * When a backref is in deleting, the following fields are checked:
 *
 * if backref was for a tree root:
 *     (btrfs_header_owner(itself), btrfs_header_generation(itself), level)
 * else
 *     (btrfs_header_owner(parent), btrfs_header_generation(parent), level)
 *
 * Back Reference Key composing:
 *
 * The key objectid corresponds to the first byte in the extent, the key
 * type is set to BTRFS_EXTENT_REF_KEY, and the key offset is the first
 * byte of parent extent. If a extent is tree root, the key offset is set
 * to the key objectid.
 */

static noinline int lookup_extent_backref(struct btrfs_trans_handle *trans,
					  struct btrfs_root *root,
					  struct btrfs_path *path,
					  u64 bytenr, u64 parent,
					  u64 ref_root, u64 ref_generation,
					  u64 owner_objectid, int del)
{
	struct btrfs_key key;
	struct btrfs_extent_ref *ref;
	struct extent_buffer *leaf;
	u64 ref_objectid;
	int ret;

	key.objectid = bytenr;
	key.type = BTRFS_EXTENT_REF_KEY;
	key.offset = parent;

	ret = btrfs_search_slot(trans, root, &key, path, del ? -1 : 0, 1);
	if (ret < 0)
		goto out;
	if (ret > 0) {
		ret = -ENOENT;
		goto out;
	}

	leaf = path->nodes[0];
	ref = btrfs_item_ptr(leaf, path->slots[0], struct btrfs_extent_ref);
	ref_objectid = btrfs_ref_objectid(leaf, ref);
	if (btrfs_ref_root(leaf, ref) != ref_root ||
	    btrfs_ref_generation(leaf, ref) != ref_generation ||
	    (ref_objectid != owner_objectid &&
	     ref_objectid != BTRFS_MULTIPLE_OBJECTIDS)) {
		ret = -EIO;
		WARN_ON(1);
		goto out;
	}
	ret = 0;
out:
	return ret;
}

/*
 * updates all the backrefs that are pending on update_list for the
 * extent_root
 */
static noinline int update_backrefs(struct btrfs_trans_handle *trans,
				    struct btrfs_root *extent_root,
				    struct btrfs_path *path,
				    struct list_head *update_list)
{
	struct btrfs_key key;
	struct btrfs_extent_ref *ref;
	struct btrfs_fs_info *info = extent_root->fs_info;
	struct pending_extent_op *op;
	struct extent_buffer *leaf;
	int ret = 0;
	struct list_head *cur = update_list->next;
	u64 ref_objectid;
	u64 ref_root = extent_root->root_key.objectid;

	op = list_entry(cur, struct pending_extent_op, list);

search:
	key.objectid = op->bytenr;
	key.type = BTRFS_EXTENT_REF_KEY;
	key.offset = op->orig_parent;

	ret = btrfs_search_slot(trans, extent_root, &key, path, 0, 1);
	BUG_ON(ret);

	leaf = path->nodes[0];

loop:
	ref = btrfs_item_ptr(leaf, path->slots[0], struct btrfs_extent_ref);

	ref_objectid = btrfs_ref_objectid(leaf, ref);

	if (btrfs_ref_root(leaf, ref) != ref_root ||
	    btrfs_ref_generation(leaf, ref) != op->orig_generation ||
	    (ref_objectid != op->level &&
	     ref_objectid != BTRFS_MULTIPLE_OBJECTIDS)) {
		printk(KERN_ERR "btrfs couldn't find %llu, parent %llu, "
		       "root %llu, owner %u\n",
		       (unsigned long long)op->bytenr,
		       (unsigned long long)op->orig_parent,
		       (unsigned long long)ref_root, op->level);
		btrfs_print_leaf(extent_root, leaf);
		BUG();
	}

	key.objectid = op->bytenr;
	key.offset = op->parent;
	key.type = BTRFS_EXTENT_REF_KEY;
	ret = btrfs_set_item_key_safe(trans, extent_root, path, &key);
	BUG_ON(ret);
	ref = btrfs_item_ptr(leaf, path->slots[0], struct btrfs_extent_ref);
	btrfs_set_ref_generation(leaf, ref, op->generation);

	cur = cur->next;

	list_del_init(&op->list);
	unlock_extent(&info->extent_ins, op->bytenr,
		      op->bytenr + op->num_bytes - 1, GFP_NOFS);
	kfree(op);

	if (cur == update_list) {
		btrfs_mark_buffer_dirty(path->nodes[0]);
		btrfs_release_path(extent_root, path);
		goto out;
	}

	op = list_entry(cur, struct pending_extent_op, list);

	path->slots[0]++;
	while (path->slots[0] < btrfs_header_nritems(leaf)) {
		btrfs_item_key_to_cpu(leaf, &key, path->slots[0]);
		if (key.objectid == op->bytenr &&
		    key.type == BTRFS_EXTENT_REF_KEY)
			goto loop;
		path->slots[0]++;
	}

	btrfs_mark_buffer_dirty(path->nodes[0]);
	btrfs_release_path(extent_root, path);
	goto search;

out:
	return 0;
}

static noinline int insert_extents(struct btrfs_trans_handle *trans,
				   struct btrfs_root *extent_root,
				   struct btrfs_path *path,
				   struct list_head *insert_list, int nr)
{
	struct btrfs_key *keys;
	u32 *data_size;
	struct pending_extent_op *op;
	struct extent_buffer *leaf;
	struct list_head *cur = insert_list->next;
	struct btrfs_fs_info *info = extent_root->fs_info;
	u64 ref_root = extent_root->root_key.objectid;
	int i = 0, last = 0, ret;
	int total = nr * 2;

	if (!nr)
		return 0;

	keys = kzalloc(total * sizeof(struct btrfs_key), GFP_NOFS);
	if (!keys)
		return -ENOMEM;

	data_size = kzalloc(total * sizeof(u32), GFP_NOFS);
	if (!data_size) {
		kfree(keys);
		return -ENOMEM;
	}

	list_for_each_entry(op, insert_list, list) {
		keys[i].objectid = op->bytenr;
		keys[i].offset = op->num_bytes;
		keys[i].type = BTRFS_EXTENT_ITEM_KEY;
		data_size[i] = sizeof(struct btrfs_extent_item);
		i++;

		keys[i].objectid = op->bytenr;
		keys[i].offset = op->parent;
		keys[i].type = BTRFS_EXTENT_REF_KEY;
		data_size[i] = sizeof(struct btrfs_extent_ref);
		i++;
	}

	op = list_entry(cur, struct pending_extent_op, list);
	i = 0;
	while (i < total) {
		int c;
		ret = btrfs_insert_some_items(trans, extent_root, path,
					      keys+i, data_size+i, total-i);
		BUG_ON(ret < 0);

		if (last && ret > 1)
			BUG();

		leaf = path->nodes[0];
		for (c = 0; c < ret; c++) {
			int ref_first = keys[i].type == BTRFS_EXTENT_REF_KEY;

			/*
			 * if the first item we inserted was a backref, then
			 * the EXTENT_ITEM will be the odd c's, else it will
			 * be the even c's
			 */
			if ((ref_first && (c % 2)) ||
			    (!ref_first && !(c % 2))) {
				struct btrfs_extent_item *itm;

				itm = btrfs_item_ptr(leaf, path->slots[0] + c,
						     struct btrfs_extent_item);
				btrfs_set_extent_refs(path->nodes[0], itm, 1);
				op->del++;
			} else {
				struct btrfs_extent_ref *ref;

				ref = btrfs_item_ptr(leaf, path->slots[0] + c,
						     struct btrfs_extent_ref);
				btrfs_set_ref_root(leaf, ref, ref_root);
				btrfs_set_ref_generation(leaf, ref,
							 op->generation);
				btrfs_set_ref_objectid(leaf, ref, op->level);
				btrfs_set_ref_num_refs(leaf, ref, 1);
				op->del++;
			}

			/*
			 * using del to see when its ok to free up the
			 * pending_extent_op.  In the case where we insert the
			 * last item on the list in order to help do batching
			 * we need to not free the extent op until we actually
			 * insert the extent_item
			 */
			if (op->del == 2) {
				unlock_extent(&info->extent_ins, op->bytenr,
					      op->bytenr + op->num_bytes - 1,
					      GFP_NOFS);
				cur = cur->next;
				list_del_init(&op->list);
				kfree(op);
				if (cur != insert_list)
					op = list_entry(cur,
						struct pending_extent_op,
						list);
			}
		}
		btrfs_mark_buffer_dirty(leaf);
		btrfs_release_path(extent_root, path);

		/*
		 * Ok backref's and items usually go right next to eachother,
		 * but if we could only insert 1 item that means that we
		 * inserted on the end of a leaf, and we have no idea what may
		 * be on the next leaf so we just play it safe.  In order to
		 * try and help this case we insert the last thing on our
		 * insert list so hopefully it will end up being the last
		 * thing on the leaf and everything else will be before it,
		 * which will let us insert a whole bunch of items at the same
		 * time.
		 */
		if (ret == 1 && !last && (i + ret < total)) {
			/*
			 * last: where we will pick up the next time around
			 * i: our current key to insert, will be total - 1
			 * cur: the current op we are screwing with
			 * op: duh
			 */
			last = i + ret;
			i = total - 1;
			cur = insert_list->prev;
			op = list_entry(cur, struct pending_extent_op, list);
		} else if (last) {
			/*
			 * ok we successfully inserted the last item on the
			 * list, lets reset everything
			 *
			 * i: our current key to insert, so where we left off
			 *    last time
			 * last: done with this
			 * cur: the op we are messing with
			 * op: duh
			 * total: since we inserted the last key, we need to
			 *        decrement total so we dont overflow
			 */
			i = last;
			last = 0;
			total--;
			if (i < total) {
				cur = insert_list->next;
				op = list_entry(cur, struct pending_extent_op,
						list);
			}
		} else {
			i += ret;
		}

		cond_resched();
	}
	ret = 0;
	kfree(keys);
	kfree(data_size);
	return ret;
}

static noinline int insert_extent_backref(struct btrfs_trans_handle *trans,
					  struct btrfs_root *root,
					  struct btrfs_path *path,
					  u64 bytenr, u64 parent,
					  u64 ref_root, u64 ref_generation,
					  u64 owner_objectid)
{
	struct btrfs_key key;
	struct extent_buffer *leaf;
	struct btrfs_extent_ref *ref;
	u32 num_refs;
	int ret;

	key.objectid = bytenr;
	key.type = BTRFS_EXTENT_REF_KEY;
	key.offset = parent;

	ret = btrfs_insert_empty_item(trans, root, path, &key, sizeof(*ref));
	if (ret == 0) {
		leaf = path->nodes[0];
		ref = btrfs_item_ptr(leaf, path->slots[0],
				     struct btrfs_extent_ref);
		btrfs_set_ref_root(leaf, ref, ref_root);
		btrfs_set_ref_generation(leaf, ref, ref_generation);
		btrfs_set_ref_objectid(leaf, ref, owner_objectid);
		btrfs_set_ref_num_refs(leaf, ref, 1);
	} else if (ret == -EEXIST) {
		u64 existing_owner;
		BUG_ON(owner_objectid < BTRFS_FIRST_FREE_OBJECTID);
		leaf = path->nodes[0];
		ref = btrfs_item_ptr(leaf, path->slots[0],
				     struct btrfs_extent_ref);
		if (btrfs_ref_root(leaf, ref) != ref_root ||
		    btrfs_ref_generation(leaf, ref) != ref_generation) {
			ret = -EIO;
			WARN_ON(1);
			goto out;
		}

		num_refs = btrfs_ref_num_refs(leaf, ref);
		BUG_ON(num_refs == 0);
		btrfs_set_ref_num_refs(leaf, ref, num_refs + 1);

		existing_owner = btrfs_ref_objectid(leaf, ref);
		if (existing_owner != owner_objectid &&
		    existing_owner != BTRFS_MULTIPLE_OBJECTIDS) {
			btrfs_set_ref_objectid(leaf, ref,
					BTRFS_MULTIPLE_OBJECTIDS);
		}
		ret = 0;
	} else {
		goto out;
	}
	btrfs_mark_buffer_dirty(path->nodes[0]);
out:
	btrfs_release_path(root, path);
	return ret;
}

static noinline int remove_extent_backref(struct btrfs_trans_handle *trans,
					  struct btrfs_root *root,
					  struct btrfs_path *path)
{
	struct extent_buffer *leaf;
	struct btrfs_extent_ref *ref;
	u32 num_refs;
	int ret = 0;

	leaf = path->nodes[0];
	ref = btrfs_item_ptr(leaf, path->slots[0], struct btrfs_extent_ref);
	num_refs = btrfs_ref_num_refs(leaf, ref);
	BUG_ON(num_refs == 0);
	num_refs -= 1;
	if (num_refs == 0) {
		ret = btrfs_del_item(trans, root, path);
	} else {
		btrfs_set_ref_num_refs(leaf, ref, num_refs);
		btrfs_mark_buffer_dirty(leaf);
	}
	btrfs_release_path(root, path);
	return ret;
}

#ifdef BIO_RW_DISCARD
static void btrfs_issue_discard(struct block_device *bdev,
				u64 start, u64 len)
{
	blkdev_issue_discard(bdev, start >> 9, len >> 9, GFP_KERNEL);
}
#endif

static int btrfs_discard_extent(struct btrfs_root *root, u64 bytenr,
				u64 num_bytes)
{
#ifdef BIO_RW_DISCARD
	int ret;
	u64 map_length = num_bytes;
	struct btrfs_multi_bio *multi = NULL;

	/* Tell the block device(s) that the sectors can be discarded */
	ret = btrfs_map_block(&root->fs_info->mapping_tree, READ,
			      bytenr, &map_length, &multi, 0);
	if (!ret) {
		struct btrfs_bio_stripe *stripe = multi->stripes;
		int i;

		if (map_length > num_bytes)
			map_length = num_bytes;

		for (i = 0; i < multi->num_stripes; i++, stripe++) {
			btrfs_issue_discard(stripe->dev->bdev,
					    stripe->physical,
					    map_length);
		}
		kfree(multi);
	}

	return ret;
#else
	return 0;
#endif
}

static noinline int free_extents(struct btrfs_trans_handle *trans,
				 struct btrfs_root *extent_root,
				 struct list_head *del_list)
{
	struct btrfs_fs_info *info = extent_root->fs_info;
	struct btrfs_path *path;
	struct btrfs_key key, found_key;
	struct extent_buffer *leaf;
	struct list_head *cur;
	struct pending_extent_op *op;
	struct btrfs_extent_item *ei;
	int ret, num_to_del, extent_slot = 0, found_extent = 0;
	u32 refs;
	u64 bytes_freed = 0;

	path = btrfs_alloc_path();
	if (!path)
		return -ENOMEM;
	path->reada = 1;

search:
	/* search for the backref for the current ref we want to delete */
	cur = del_list->next;
	op = list_entry(cur, struct pending_extent_op, list);
	ret = lookup_extent_backref(trans, extent_root, path, op->bytenr,
				    op->orig_parent,
				    extent_root->root_key.objectid,
				    op->orig_generation, op->level, 1);
	if (ret) {
		printk(KERN_ERR "btrfs unable to find backref byte nr %llu "
		       "root %llu gen %llu owner %u\n",
		       (unsigned long long)op->bytenr,
		       (unsigned long long)extent_root->root_key.objectid,
		       (unsigned long long)op->orig_generation, op->level);
		btrfs_print_leaf(extent_root, path->nodes[0]);
		WARN_ON(1);
		goto out;
	}

	extent_slot = path->slots[0];
	num_to_del = 1;
	found_extent = 0;

	/*
	 * if we aren't the first item on the leaf we can move back one and see
	 * if our ref is right next to our extent item
	 */
	if (likely(extent_slot)) {
		extent_slot--;
		btrfs_item_key_to_cpu(path->nodes[0], &found_key,
				      extent_slot);
		if (found_key.objectid == op->bytenr &&
		    found_key.type == BTRFS_EXTENT_ITEM_KEY &&
		    found_key.offset == op->num_bytes) {
			num_to_del++;
			found_extent = 1;
		}
	}

	/*
	 * if we didn't find the extent we need to delete the backref and then
	 * search for the extent item key so we can update its ref count
	 */
	if (!found_extent) {
		key.objectid = op->bytenr;
		key.type = BTRFS_EXTENT_ITEM_KEY;
		key.offset = op->num_bytes;

		ret = remove_extent_backref(trans, extent_root, path);
		BUG_ON(ret);
		btrfs_release_path(extent_root, path);
		ret = btrfs_search_slot(trans, extent_root, &key, path, -1, 1);
		BUG_ON(ret);
		extent_slot = path->slots[0];
	}

	/* this is where we update the ref count for the extent */
	leaf = path->nodes[0];
	ei = btrfs_item_ptr(leaf, extent_slot, struct btrfs_extent_item);
	refs = btrfs_extent_refs(leaf, ei);
	BUG_ON(refs == 0);
	refs--;
	btrfs_set_extent_refs(leaf, ei, refs);

	btrfs_mark_buffer_dirty(leaf);

	/*
	 * This extent needs deleting.  The reason cur_slot is extent_slot +
	 * num_to_del is because extent_slot points to the slot where the extent
	 * is, and if the backref was not right next to the extent we will be
	 * deleting at least 1 item, and will want to start searching at the
	 * slot directly next to extent_slot.  However if we did find the
	 * backref next to the extent item them we will be deleting at least 2
	 * items and will want to start searching directly after the ref slot
	 */
	if (!refs) {
		struct list_head *pos, *n, *end;
		int cur_slot = extent_slot+num_to_del;
		u64 super_used;
		u64 root_used;

		path->slots[0] = extent_slot;
		bytes_freed = op->num_bytes;

		mutex_lock(&info->pinned_mutex);
		ret = pin_down_bytes(trans, extent_root, op->bytenr,
				     op->num_bytes, op->level >=
				     BTRFS_FIRST_FREE_OBJECTID);
		mutex_unlock(&info->pinned_mutex);
		BUG_ON(ret < 0);
		op->del = ret;

		/*
		 * we need to see if we can delete multiple things at once, so
		 * start looping through the list of extents we are wanting to
		 * delete and see if their extent/backref's are right next to
		 * eachother and the extents only have 1 ref
		 */
		for (pos = cur->next; pos != del_list; pos = pos->next) {
			struct pending_extent_op *tmp;

			tmp = list_entry(pos, struct pending_extent_op, list);

			/* we only want to delete extent+ref at this stage */
			if (cur_slot >= btrfs_header_nritems(leaf) - 1)
				break;

			btrfs_item_key_to_cpu(leaf, &found_key, cur_slot);
			if (found_key.objectid != tmp->bytenr ||
			    found_key.type != BTRFS_EXTENT_ITEM_KEY ||
			    found_key.offset != tmp->num_bytes)
				break;

			/* check to make sure this extent only has one ref */
			ei = btrfs_item_ptr(leaf, cur_slot,
					    struct btrfs_extent_item);
			if (btrfs_extent_refs(leaf, ei) != 1)
				break;

			btrfs_item_key_to_cpu(leaf, &found_key, cur_slot+1);
			if (found_key.objectid != tmp->bytenr ||
			    found_key.type != BTRFS_EXTENT_REF_KEY ||
			    found_key.offset != tmp->orig_parent)
				break;

			/*
			 * the ref is right next to the extent, we can set the
			 * ref count to 0 since we will delete them both now
			 */
			btrfs_set_extent_refs(leaf, ei, 0);

			/* pin down the bytes for this extent */
			mutex_lock(&info->pinned_mutex);
			ret = pin_down_bytes(trans, extent_root, tmp->bytenr,
					     tmp->num_bytes, tmp->level >=
					     BTRFS_FIRST_FREE_OBJECTID);
			mutex_unlock(&info->pinned_mutex);
			BUG_ON(ret < 0);

			/*
			 * use the del field to tell if we need to go ahead and
			 * free up the extent when we delete the item or not.
			 */
			tmp->del = ret;
			bytes_freed += tmp->num_bytes;

			num_to_del += 2;
			cur_slot += 2;
		}
		end = pos;

		/* update the free space counters */
		spin_lock(&info->delalloc_lock);
		super_used = btrfs_super_bytes_used(&info->super_copy);
		btrfs_set_super_bytes_used(&info->super_copy,
					   super_used - bytes_freed);

		root_used = btrfs_root_used(&extent_root->root_item);
		btrfs_set_root_used(&extent_root->root_item,
				    root_used - bytes_freed);
		spin_unlock(&info->delalloc_lock);

		/* delete the items */
		ret = btrfs_del_items(trans, extent_root, path,
				      path->slots[0], num_to_del);
		BUG_ON(ret);

		/*
		 * loop through the extents we deleted and do the cleanup work
		 * on them
		 */
		for (pos = cur, n = pos->next; pos != end;
		     pos = n, n = pos->next) {
			struct pending_extent_op *tmp;
			tmp = list_entry(pos, struct pending_extent_op, list);

			/*
			 * remember tmp->del tells us wether or not we pinned
			 * down the extent
			 */
			ret = update_block_group(trans, extent_root,
						 tmp->bytenr, tmp->num_bytes, 0,
						 tmp->del);
			BUG_ON(ret);

			list_del_init(&tmp->list);
			unlock_extent(&info->extent_ins, tmp->bytenr,
				      tmp->bytenr + tmp->num_bytes - 1,
				      GFP_NOFS);
			kfree(tmp);
		}
	} else if (refs && found_extent) {
		/*
		 * the ref and extent were right next to eachother, but the
		 * extent still has a ref, so just free the backref and keep
		 * going
		 */
		ret = remove_extent_backref(trans, extent_root, path);
		BUG_ON(ret);

		list_del_init(&op->list);
		unlock_extent(&info->extent_ins, op->bytenr,
			      op->bytenr + op->num_bytes - 1, GFP_NOFS);
		kfree(op);
	} else {
		/*
		 * the extent has multiple refs and the backref we were looking
		 * for was not right next to it, so just unlock and go next,
		 * we're good to go
		 */
		list_del_init(&op->list);
		unlock_extent(&info->extent_ins, op->bytenr,
			      op->bytenr + op->num_bytes - 1, GFP_NOFS);
		kfree(op);
	}

	btrfs_release_path(extent_root, path);
	if (!list_empty(del_list))
		goto search;

out:
	btrfs_free_path(path);
	return ret;
}

static int __btrfs_update_extent_ref(struct btrfs_trans_handle *trans,
				     struct btrfs_root *root, u64 bytenr,
				     u64 orig_parent, u64 parent,
				     u64 orig_root, u64 ref_root,
				     u64 orig_generation, u64 ref_generation,
				     u64 owner_objectid)
{
	int ret;
	struct btrfs_root *extent_root = root->fs_info->extent_root;
	struct btrfs_path *path;

	if (root == root->fs_info->extent_root) {
		struct pending_extent_op *extent_op;
		u64 num_bytes;

		BUG_ON(owner_objectid >= BTRFS_MAX_LEVEL);
		num_bytes = btrfs_level_size(root, (int)owner_objectid);
		mutex_lock(&root->fs_info->extent_ins_mutex);
		if (test_range_bit(&root->fs_info->extent_ins, bytenr,
				bytenr + num_bytes - 1, EXTENT_WRITEBACK, 0)) {
			u64 priv;
			ret = get_state_private(&root->fs_info->extent_ins,
						bytenr, &priv);
			BUG_ON(ret);
			extent_op = (struct pending_extent_op *)
							(unsigned long)priv;
			BUG_ON(extent_op->parent != orig_parent);
			BUG_ON(extent_op->generation != orig_generation);

			extent_op->parent = parent;
			extent_op->generation = ref_generation;
		} else {
			extent_op = kmalloc(sizeof(*extent_op), GFP_NOFS);
			BUG_ON(!extent_op);

			extent_op->type = PENDING_BACKREF_UPDATE;
			extent_op->bytenr = bytenr;
			extent_op->num_bytes = num_bytes;
			extent_op->parent = parent;
			extent_op->orig_parent = orig_parent;
			extent_op->generation = ref_generation;
			extent_op->orig_generation = orig_generation;
			extent_op->level = (int)owner_objectid;
			INIT_LIST_HEAD(&extent_op->list);
			extent_op->del = 0;

			set_extent_bits(&root->fs_info->extent_ins,
					bytenr, bytenr + num_bytes - 1,
					EXTENT_WRITEBACK, GFP_NOFS);
			set_state_private(&root->fs_info->extent_ins,
					  bytenr, (unsigned long)extent_op);
		}
		mutex_unlock(&root->fs_info->extent_ins_mutex);
		return 0;
	}

	path = btrfs_alloc_path();
	if (!path)
		return -ENOMEM;
	ret = lookup_extent_backref(trans, extent_root, path,
				    bytenr, orig_parent, orig_root,
				    orig_generation, owner_objectid, 1);
	if (ret)
		goto out;
	ret = remove_extent_backref(trans, extent_root, path);
	if (ret)
		goto out;
	ret = insert_extent_backref(trans, extent_root, path, bytenr,
				    parent, ref_root, ref_generation,
				    owner_objectid);
	BUG_ON(ret);
	finish_current_insert(trans, extent_root, 0);
	del_pending_extents(trans, extent_root, 0);
out:
	btrfs_free_path(path);
	return ret;
}

int btrfs_update_extent_ref(struct btrfs_trans_handle *trans,
			    struct btrfs_root *root, u64 bytenr,
			    u64 orig_parent, u64 parent,
			    u64 ref_root, u64 ref_generation,
			    u64 owner_objectid)
{
	int ret;
	if (ref_root == BTRFS_TREE_LOG_OBJECTID &&
	    owner_objectid < BTRFS_FIRST_FREE_OBJECTID)
		return 0;
	ret = __btrfs_update_extent_ref(trans, root, bytenr, orig_parent,
					parent, ref_root, ref_root,
					ref_generation, ref_generation,
					owner_objectid);
	return ret;
}

static int __btrfs_inc_extent_ref(struct btrfs_trans_handle *trans,
				  struct btrfs_root *root, u64 bytenr,
				  u64 orig_parent, u64 parent,
				  u64 orig_root, u64 ref_root,
				  u64 orig_generation, u64 ref_generation,
				  u64 owner_objectid)
{
	struct btrfs_path *path;
	int ret;
	struct btrfs_key key;
	struct extent_buffer *l;
	struct btrfs_extent_item *item;
	u32 refs;

	path = btrfs_alloc_path();
	if (!path)
		return -ENOMEM;

	path->reada = 1;
	key.objectid = bytenr;
	key.type = BTRFS_EXTENT_ITEM_KEY;
	key.offset = (u64)-1;

	ret = btrfs_search_slot(trans, root->fs_info->extent_root, &key, path,
				0, 1);
	if (ret < 0)
		return ret;
	BUG_ON(ret == 0 || path->slots[0] == 0);

	path->slots[0]--;
	l = path->nodes[0];

	btrfs_item_key_to_cpu(l, &key, path->slots[0]);
	if (key.objectid != bytenr) {
		btrfs_print_leaf(root->fs_info->extent_root, path->nodes[0]);
		printk(KERN_ERR "btrfs wanted %llu found %llu\n",
		       (unsigned long long)bytenr,
		       (unsigned long long)key.objectid);
		BUG();
	}
	BUG_ON(key.type != BTRFS_EXTENT_ITEM_KEY);

	item = btrfs_item_ptr(l, path->slots[0], struct btrfs_extent_item);
	refs = btrfs_extent_refs(l, item);
	btrfs_set_extent_refs(l, item, refs + 1);
	btrfs_mark_buffer_dirty(path->nodes[0]);

	btrfs_release_path(root->fs_info->extent_root, path);

	path->reada = 1;
	ret = insert_extent_backref(trans, root->fs_info->extent_root,
				    path, bytenr, parent,
				    ref_root, ref_generation,
				    owner_objectid);
	BUG_ON(ret);
	finish_current_insert(trans, root->fs_info->extent_root, 0);
	del_pending_extents(trans, root->fs_info->extent_root, 0);

	btrfs_free_path(path);
	return 0;
}

int btrfs_inc_extent_ref(struct btrfs_trans_handle *trans,
			 struct btrfs_root *root,
			 u64 bytenr, u64 num_bytes, u64 parent,
			 u64 ref_root, u64 ref_generation,
			 u64 owner_objectid)
{
	int ret;
	if (ref_root == BTRFS_TREE_LOG_OBJECTID &&
	    owner_objectid < BTRFS_FIRST_FREE_OBJECTID)
		return 0;
	ret = __btrfs_inc_extent_ref(trans, root, bytenr, 0, parent,
				     0, ref_root, 0, ref_generation,
				     owner_objectid);
	return ret;
}

int btrfs_extent_post_op(struct btrfs_trans_handle *trans,
			 struct btrfs_root *root)
{
	u64 start;
	u64 end;
	int ret;

	while(1) {
		finish_current_insert(trans, root->fs_info->extent_root, 1);
		del_pending_extents(trans, root->fs_info->extent_root, 1);

		/* is there more work to do? */
		ret = find_first_extent_bit(&root->fs_info->pending_del,
					    0, &start, &end, EXTENT_WRITEBACK);
		if (!ret)
			continue;
		ret = find_first_extent_bit(&root->fs_info->extent_ins,
					    0, &start, &end, EXTENT_WRITEBACK);
		if (!ret)
			continue;
		break;
	}
	return 0;
}

int btrfs_lookup_extent_ref(struct btrfs_trans_handle *trans,
			    struct btrfs_root *root, u64 bytenr,
			    u64 num_bytes, u32 *refs)
{
	struct btrfs_path *path;
	int ret;
	struct btrfs_key key;
	struct extent_buffer *l;
	struct btrfs_extent_item *item;

	WARN_ON(num_bytes < root->sectorsize);
	path = btrfs_alloc_path();
	path->reada = 1;
	key.objectid = bytenr;
	key.offset = num_bytes;
	btrfs_set_key_type(&key, BTRFS_EXTENT_ITEM_KEY);
	ret = btrfs_search_slot(trans, root->fs_info->extent_root, &key, path,
				0, 0);
	if (ret < 0)
		goto out;
	if (ret != 0) {
		btrfs_print_leaf(root, path->nodes[0]);
		printk(KERN_INFO "btrfs failed to find block number %llu\n",
		       (unsigned long long)bytenr);
		BUG();
	}
	l = path->nodes[0];
	item = btrfs_item_ptr(l, path->slots[0], struct btrfs_extent_item);
	*refs = btrfs_extent_refs(l, item);
out:
	btrfs_free_path(path);
	return 0;
}

int btrfs_cross_ref_exist(struct btrfs_trans_handle *trans,
			  struct btrfs_root *root, u64 objectid, u64 bytenr)
{
	struct btrfs_root *extent_root = root->fs_info->extent_root;
	struct btrfs_path *path;
	struct extent_buffer *leaf;
	struct btrfs_extent_ref *ref_item;
	struct btrfs_key key;
	struct btrfs_key found_key;
	u64 ref_root;
	u64 last_snapshot;
	u32 nritems;
	int ret;

	key.objectid = bytenr;
	key.offset = (u64)-1;
	key.type = BTRFS_EXTENT_ITEM_KEY;

	path = btrfs_alloc_path();
	ret = btrfs_search_slot(NULL, extent_root, &key, path, 0, 0);
	if (ret < 0)
		goto out;
	BUG_ON(ret == 0);

	ret = -ENOENT;
	if (path->slots[0] == 0)
		goto out;

	path->slots[0]--;
	leaf = path->nodes[0];
	btrfs_item_key_to_cpu(leaf, &found_key, path->slots[0]);

	if (found_key.objectid != bytenr ||
	    found_key.type != BTRFS_EXTENT_ITEM_KEY)
		goto out;

	last_snapshot = btrfs_root_last_snapshot(&root->root_item);
	while (1) {
		leaf = path->nodes[0];
		nritems = btrfs_header_nritems(leaf);
		if (path->slots[0] >= nritems) {
			ret = btrfs_next_leaf(extent_root, path);
			if (ret < 0)
				goto out;
			if (ret == 0)
				continue;
			break;
		}
		btrfs_item_key_to_cpu(leaf, &found_key, path->slots[0]);
		if (found_key.objectid != bytenr)
			break;

		if (found_key.type != BTRFS_EXTENT_REF_KEY) {
			path->slots[0]++;
			continue;
		}

		ref_item = btrfs_item_ptr(leaf, path->slots[0],
					  struct btrfs_extent_ref);
		ref_root = btrfs_ref_root(leaf, ref_item);
		if ((ref_root != root->root_key.objectid &&
		     ref_root != BTRFS_TREE_LOG_OBJECTID) ||
		     objectid != btrfs_ref_objectid(leaf, ref_item)) {
			ret = 1;
			goto out;
		}
		if (btrfs_ref_generation(leaf, ref_item) <= last_snapshot) {
			ret = 1;
			goto out;
		}

		path->slots[0]++;
	}
	ret = 0;
out:
	btrfs_free_path(path);
	return ret;
}

int btrfs_cache_ref(struct btrfs_trans_handle *trans, struct btrfs_root *root,
		    struct extent_buffer *buf, u32 nr_extents)
{
	struct btrfs_key key;
	struct btrfs_file_extent_item *fi;
	u64 root_gen;
	u32 nritems;
	int i;
	int level;
	int ret = 0;
	int shared = 0;

	if (!root->ref_cows)
		return 0;

	if (root->root_key.objectid != BTRFS_TREE_RELOC_OBJECTID) {
		shared = 0;
		root_gen = root->root_key.offset;
	} else {
		shared = 1;
		root_gen = trans->transid - 1;
	}

	level = btrfs_header_level(buf);
	nritems = btrfs_header_nritems(buf);

	if (level == 0) {
		struct btrfs_leaf_ref *ref;
		struct btrfs_extent_info *info;

		ref = btrfs_alloc_leaf_ref(root, nr_extents);
		if (!ref) {
			ret = -ENOMEM;
			goto out;
		}

		ref->root_gen = root_gen;
		ref->bytenr = buf->start;
		ref->owner = btrfs_header_owner(buf);
		ref->generation = btrfs_header_generation(buf);
		ref->nritems = nr_extents;
		info = ref->extents;

		for (i = 0; nr_extents > 0 && i < nritems; i++) {
			u64 disk_bytenr;
			btrfs_item_key_to_cpu(buf, &key, i);
			if (btrfs_key_type(&key) != BTRFS_EXTENT_DATA_KEY)
				continue;
			fi = btrfs_item_ptr(buf, i,
					    struct btrfs_file_extent_item);
			if (btrfs_file_extent_type(buf, fi) ==
			    BTRFS_FILE_EXTENT_INLINE)
				continue;
			disk_bytenr = btrfs_file_extent_disk_bytenr(buf, fi);
			if (disk_bytenr == 0)
				continue;

			info->bytenr = disk_bytenr;
			info->num_bytes =
				btrfs_file_extent_disk_num_bytes(buf, fi);
			info->objectid = key.objectid;
			info->offset = key.offset;
			info++;
		}

		ret = btrfs_add_leaf_ref(root, ref, shared);
		if (ret == -EEXIST && shared) {
			struct btrfs_leaf_ref *old;
			old = btrfs_lookup_leaf_ref(root, ref->bytenr);
			BUG_ON(!old);
			btrfs_remove_leaf_ref(root, old);
			btrfs_free_leaf_ref(root, old);
			ret = btrfs_add_leaf_ref(root, ref, shared);
		}
		WARN_ON(ret);
		btrfs_free_leaf_ref(root, ref);
	}
out:
	return ret;
}

/* when a block goes through cow, we update the reference counts of
 * everything that block points to.  The internal pointers of the block
 * can be in just about any order, and it is likely to have clusters of
 * things that are close together and clusters of things that are not.
 *
 * To help reduce the seeks that come with updating all of these reference
 * counts, sort them by byte number before actual updates are done.
 *
 * struct refsort is used to match byte number to slot in the btree block.
 * we sort based on the byte number and then use the slot to actually
 * find the item.
 *
 * struct refsort is smaller than strcut btrfs_item and smaller than
 * struct btrfs_key_ptr.  Since we're currently limited to the page size
 * for a btree block, there's no way for a kmalloc of refsorts for a
 * single node to be bigger than a page.
 */
struct refsort {
	u64 bytenr;
	u32 slot;
};

/*
 * for passing into sort()
 */
static int refsort_cmp(const void *a_void, const void *b_void)
{
	const struct refsort *a = a_void;
	const struct refsort *b = b_void;

	if (a->bytenr < b->bytenr)
		return -1;
	if (a->bytenr > b->bytenr)
		return 1;
	return 0;
}


noinline int btrfs_inc_ref(struct btrfs_trans_handle *trans,
			   struct btrfs_root *root,
			   struct extent_buffer *orig_buf,
			   struct extent_buffer *buf, u32 *nr_extents)
{
	u64 bytenr;
	u64 ref_root;
	u64 orig_root;
	u64 ref_generation;
	u64 orig_generation;
	struct refsort *sorted;
	u32 nritems;
	u32 nr_file_extents = 0;
	struct btrfs_key key;
	struct btrfs_file_extent_item *fi;
	int i;
	int level;
	int ret = 0;
	int faili = 0;
	int refi = 0;
	int slot;
	int (*process_func)(struct btrfs_trans_handle *, struct btrfs_root *,
			    u64, u64, u64, u64, u64, u64, u64, u64);

	ref_root = btrfs_header_owner(buf);
	ref_generation = btrfs_header_generation(buf);
	orig_root = btrfs_header_owner(orig_buf);
	orig_generation = btrfs_header_generation(orig_buf);

	nritems = btrfs_header_nritems(buf);
	level = btrfs_header_level(buf);

	sorted = kmalloc(sizeof(struct refsort) * nritems, GFP_NOFS);
	BUG_ON(!sorted);

	if (root->ref_cows) {
		process_func = __btrfs_inc_extent_ref;
	} else {
		if (level == 0 &&
		    root->root_key.objectid != BTRFS_TREE_LOG_OBJECTID)
			goto out;
		if (level != 0 &&
		    root->root_key.objectid == BTRFS_TREE_LOG_OBJECTID)
			goto out;
		process_func = __btrfs_update_extent_ref;
	}

	/*
	 * we make two passes through the items.  In the first pass we
	 * only record the byte number and slot.  Then we sort based on
	 * byte number and do the actual work based on the sorted results
	 */
	for (i = 0; i < nritems; i++) {
		cond_resched();
		if (level == 0) {
			btrfs_item_key_to_cpu(buf, &key, i);
			if (btrfs_key_type(&key) != BTRFS_EXTENT_DATA_KEY)
				continue;
			fi = btrfs_item_ptr(buf, i,
					    struct btrfs_file_extent_item);
			if (btrfs_file_extent_type(buf, fi) ==
			    BTRFS_FILE_EXTENT_INLINE)
				continue;
			bytenr = btrfs_file_extent_disk_bytenr(buf, fi);
			if (bytenr == 0)
				continue;

			nr_file_extents++;
			sorted[refi].bytenr = bytenr;
			sorted[refi].slot = i;
			refi++;
		} else {
			bytenr = btrfs_node_blockptr(buf, i);
			sorted[refi].bytenr = bytenr;
			sorted[refi].slot = i;
			refi++;
		}
	}
	/*
	 * if refi == 0, we didn't actually put anything into the sorted
	 * array and we're done
	 */
	if (refi == 0)
		goto out;

	sort(sorted, refi, sizeof(struct refsort), refsort_cmp, NULL);

	for (i = 0; i < refi; i++) {
		cond_resched();
		slot = sorted[i].slot;
		bytenr = sorted[i].bytenr;

		if (level == 0) {
			btrfs_item_key_to_cpu(buf, &key, slot);

			ret = process_func(trans, root, bytenr,
					   orig_buf->start, buf->start,
					   orig_root, ref_root,
					   orig_generation, ref_generation,
					   key.objectid);

			if (ret) {
				faili = slot;
				WARN_ON(1);
				goto fail;
			}
		} else {
			ret = process_func(trans, root, bytenr,
					   orig_buf->start, buf->start,
					   orig_root, ref_root,
					   orig_generation, ref_generation,
					   level - 1);
			if (ret) {
				faili = slot;
				WARN_ON(1);
				goto fail;
			}
		}
	}
out:
	kfree(sorted);
	if (nr_extents) {
		if (level == 0)
			*nr_extents = nr_file_extents;
		else
			*nr_extents = nritems;
	}
	return 0;
fail:
	kfree(sorted);
	WARN_ON(1);
	return ret;
}

int btrfs_update_ref(struct btrfs_trans_handle *trans,
		     struct btrfs_root *root, struct extent_buffer *orig_buf,
		     struct extent_buffer *buf, int start_slot, int nr)

{
	u64 bytenr;
	u64 ref_root;
	u64 orig_root;
	u64 ref_generation;
	u64 orig_generation;
	struct btrfs_key key;
	struct btrfs_file_extent_item *fi;
	int i;
	int ret;
	int slot;
	int level;

	BUG_ON(start_slot < 0);
	BUG_ON(start_slot + nr > btrfs_header_nritems(buf));

	ref_root = btrfs_header_owner(buf);
	ref_generation = btrfs_header_generation(buf);
	orig_root = btrfs_header_owner(orig_buf);
	orig_generation = btrfs_header_generation(orig_buf);
	level = btrfs_header_level(buf);

	if (!root->ref_cows) {
		if (level == 0 &&
		    root->root_key.objectid != BTRFS_TREE_LOG_OBJECTID)
			return 0;
		if (level != 0 &&
		    root->root_key.objectid == BTRFS_TREE_LOG_OBJECTID)
			return 0;
	}

	for (i = 0, slot = start_slot; i < nr; i++, slot++) {
		cond_resched();
		if (level == 0) {
			btrfs_item_key_to_cpu(buf, &key, slot);
			if (btrfs_key_type(&key) != BTRFS_EXTENT_DATA_KEY)
				continue;
			fi = btrfs_item_ptr(buf, slot,
					    struct btrfs_file_extent_item);
			if (btrfs_file_extent_type(buf, fi) ==
			    BTRFS_FILE_EXTENT_INLINE)
				continue;
			bytenr = btrfs_file_extent_disk_bytenr(buf, fi);
			if (bytenr == 0)
				continue;
			ret = __btrfs_update_extent_ref(trans, root, bytenr,
					    orig_buf->start, buf->start,
					    orig_root, ref_root,
					    orig_generation, ref_generation,
					    key.objectid);
			if (ret)
				goto fail;
		} else {
			bytenr = btrfs_node_blockptr(buf, slot);
			ret = __btrfs_update_extent_ref(trans, root, bytenr,
					    orig_buf->start, buf->start,
					    orig_root, ref_root,
					    orig_generation, ref_generation,
					    level - 1);
			if (ret)
				goto fail;
		}
	}
	return 0;
fail:
	WARN_ON(1);
	return -1;
}

static int write_one_cache_group(struct btrfs_trans_handle *trans,
				 struct btrfs_root *root,
				 struct btrfs_path *path,
				 struct btrfs_block_group_cache *cache)
{
	int ret;
	int pending_ret;
	struct btrfs_root *extent_root = root->fs_info->extent_root;
	unsigned long bi;
	struct extent_buffer *leaf;

	ret = btrfs_search_slot(trans, extent_root, &cache->key, path, 0, 1);
	if (ret < 0)
		goto fail;
	BUG_ON(ret);

	leaf = path->nodes[0];
	bi = btrfs_item_ptr_offset(leaf, path->slots[0]);
	write_extent_buffer(leaf, &cache->item, bi, sizeof(cache->item));
	btrfs_mark_buffer_dirty(leaf);
	btrfs_release_path(extent_root, path);
fail:
	finish_current_insert(trans, extent_root, 0);
	pending_ret = del_pending_extents(trans, extent_root, 0);
	if (ret)
		return ret;
	if (pending_ret)
		return pending_ret;
	return 0;

}

int btrfs_write_dirty_block_groups(struct btrfs_trans_handle *trans,
				   struct btrfs_root *root)
{
	struct btrfs_block_group_cache *cache, *entry;
	struct rb_node *n;
	int err = 0;
	int werr = 0;
	struct btrfs_path *path;
	u64 last = 0;

	path = btrfs_alloc_path();
	if (!path)
		return -ENOMEM;

	while (1) {
		cache = NULL;
		spin_lock(&root->fs_info->block_group_cache_lock);
		for (n = rb_first(&root->fs_info->block_group_cache_tree);
		     n; n = rb_next(n)) {
			entry = rb_entry(n, struct btrfs_block_group_cache,
					 cache_node);
			if (entry->dirty) {
				cache = entry;
				break;
			}
		}
		spin_unlock(&root->fs_info->block_group_cache_lock);

		if (!cache)
			break;

		cache->dirty = 0;
		last += cache->key.offset;

		err = write_one_cache_group(trans, root,
					    path, cache);
		/*
		 * if we fail to write the cache group, we want
		 * to keep it marked dirty in hopes that a later
		 * write will work
		 */
		if (err) {
			werr = err;
			continue;
		}
	}
	btrfs_free_path(path);
	return werr;
}

int btrfs_extent_readonly(struct btrfs_root *root, u64 bytenr)
{
	struct btrfs_block_group_cache *block_group;
	int readonly = 0;

	block_group = btrfs_lookup_block_group(root->fs_info, bytenr);
	if (!block_group || block_group->ro)
		readonly = 1;
	if (block_group)
		put_block_group(block_group);
	return readonly;
}

static int update_space_info(struct btrfs_fs_info *info, u64 flags,
			     u64 total_bytes, u64 bytes_used,
			     struct btrfs_space_info **space_info)
{
	struct btrfs_space_info *found;

	found = __find_space_info(info, flags);
	if (found) {
		spin_lock(&found->lock);
		found->total_bytes += total_bytes;
		found->bytes_used += bytes_used;
		found->full = 0;
		spin_unlock(&found->lock);
		*space_info = found;
		return 0;
	}
	found = kzalloc(sizeof(*found), GFP_NOFS);
	if (!found)
		return -ENOMEM;

	list_add(&found->list, &info->space_info);
	INIT_LIST_HEAD(&found->block_groups);
	init_rwsem(&found->groups_sem);
	spin_lock_init(&found->lock);
	found->flags = flags;
	found->total_bytes = total_bytes;
	found->bytes_used = bytes_used;
	found->bytes_pinned = 0;
	found->bytes_reserved = 0;
	found->bytes_readonly = 0;
	found->full = 0;
	found->force_alloc = 0;
	*space_info = found;
	return 0;
}

static void set_avail_alloc_bits(struct btrfs_fs_info *fs_info, u64 flags)
{
	u64 extra_flags = flags & (BTRFS_BLOCK_GROUP_RAID0 |
				   BTRFS_BLOCK_GROUP_RAID1 |
				   BTRFS_BLOCK_GROUP_RAID10 |
				   BTRFS_BLOCK_GROUP_DUP);
	if (extra_flags) {
		if (flags & BTRFS_BLOCK_GROUP_DATA)
			fs_info->avail_data_alloc_bits |= extra_flags;
		if (flags & BTRFS_BLOCK_GROUP_METADATA)
			fs_info->avail_metadata_alloc_bits |= extra_flags;
		if (flags & BTRFS_BLOCK_GROUP_SYSTEM)
			fs_info->avail_system_alloc_bits |= extra_flags;
	}
}

static void set_block_group_readonly(struct btrfs_block_group_cache *cache)
{
	spin_lock(&cache->space_info->lock);
	spin_lock(&cache->lock);
	if (!cache->ro) {
		cache->space_info->bytes_readonly += cache->key.offset -
					btrfs_block_group_used(&cache->item);
		cache->ro = 1;
	}
	spin_unlock(&cache->lock);
	spin_unlock(&cache->space_info->lock);
}

u64 btrfs_reduce_alloc_profile(struct btrfs_root *root, u64 flags)
{
	u64 num_devices = root->fs_info->fs_devices->rw_devices;

	if (num_devices == 1)
		flags &= ~(BTRFS_BLOCK_GROUP_RAID1 | BTRFS_BLOCK_GROUP_RAID0);
	if (num_devices < 4)
		flags &= ~BTRFS_BLOCK_GROUP_RAID10;

	if ((flags & BTRFS_BLOCK_GROUP_DUP) &&
	    (flags & (BTRFS_BLOCK_GROUP_RAID1 |
		      BTRFS_BLOCK_GROUP_RAID10))) {
		flags &= ~BTRFS_BLOCK_GROUP_DUP;
	}

	if ((flags & BTRFS_BLOCK_GROUP_RAID1) &&
	    (flags & BTRFS_BLOCK_GROUP_RAID10)) {
		flags &= ~BTRFS_BLOCK_GROUP_RAID1;
	}

	if ((flags & BTRFS_BLOCK_GROUP_RAID0) &&
	    ((flags & BTRFS_BLOCK_GROUP_RAID1) |
	     (flags & BTRFS_BLOCK_GROUP_RAID10) |
	     (flags & BTRFS_BLOCK_GROUP_DUP)))
		flags &= ~BTRFS_BLOCK_GROUP_RAID0;
	return flags;
}

static int do_chunk_alloc(struct btrfs_trans_handle *trans,
			  struct btrfs_root *extent_root, u64 alloc_bytes,
			  u64 flags, int force)
{
	struct btrfs_space_info *space_info;
	u64 thresh;
	int ret = 0;

	mutex_lock(&extent_root->fs_info->chunk_mutex);

	flags = btrfs_reduce_alloc_profile(extent_root, flags);

	space_info = __find_space_info(extent_root->fs_info, flags);
	if (!space_info) {
		ret = update_space_info(extent_root->fs_info, flags,
					0, 0, &space_info);
		BUG_ON(ret);
	}
	BUG_ON(!space_info);

	spin_lock(&space_info->lock);
	if (space_info->force_alloc) {
		force = 1;
		space_info->force_alloc = 0;
	}
	if (space_info->full) {
		spin_unlock(&space_info->lock);
		goto out;
	}

	thresh = space_info->total_bytes - space_info->bytes_readonly;
	thresh = div_factor(thresh, 6);
	if (!force &&
	   (space_info->bytes_used + space_info->bytes_pinned +
	    space_info->bytes_reserved + alloc_bytes) < thresh) {
		spin_unlock(&space_info->lock);
		goto out;
	}
	spin_unlock(&space_info->lock);

	ret = btrfs_alloc_chunk(trans, extent_root, flags);
	if (ret)
		space_info->full = 1;
out:
	mutex_unlock(&extent_root->fs_info->chunk_mutex);
	return ret;
}

static int update_block_group(struct btrfs_trans_handle *trans,
			      struct btrfs_root *root,
			      u64 bytenr, u64 num_bytes, int alloc,
			      int mark_free)
{
	struct btrfs_block_group_cache *cache;
	struct btrfs_fs_info *info = root->fs_info;
	u64 total = num_bytes;
	u64 old_val;
	u64 byte_in_group;

	while (total) {
		cache = btrfs_lookup_block_group(info, bytenr);
		if (!cache)
			return -1;
		byte_in_group = bytenr - cache->key.objectid;
		WARN_ON(byte_in_group > cache->key.offset);

		spin_lock(&cache->space_info->lock);
		spin_lock(&cache->lock);
		cache->dirty = 1;
		old_val = btrfs_block_group_used(&cache->item);
		num_bytes = min(total, cache->key.offset - byte_in_group);
		if (alloc) {
			old_val += num_bytes;
			cache->space_info->bytes_used += num_bytes;
			if (cache->ro)
				cache->space_info->bytes_readonly -= num_bytes;
			btrfs_set_block_group_used(&cache->item, old_val);
			spin_unlock(&cache->lock);
			spin_unlock(&cache->space_info->lock);
		} else {
			old_val -= num_bytes;
			cache->space_info->bytes_used -= num_bytes;
			if (cache->ro)
				cache->space_info->bytes_readonly += num_bytes;
			btrfs_set_block_group_used(&cache->item, old_val);
			spin_unlock(&cache->lock);
			spin_unlock(&cache->space_info->lock);
			if (mark_free) {
				int ret;

				ret = btrfs_discard_extent(root, bytenr,
							   num_bytes);
				WARN_ON(ret);

				ret = btrfs_add_free_space(cache, bytenr,
							   num_bytes);
				WARN_ON(ret);
			}
		}
		put_block_group(cache);
		total -= num_bytes;
		bytenr += num_bytes;
	}
	return 0;
}

static u64 first_logical_byte(struct btrfs_root *root, u64 search_start)
{
	struct btrfs_block_group_cache *cache;
	u64 bytenr;

	cache = btrfs_lookup_first_block_group(root->fs_info, search_start);
	if (!cache)
		return 0;

	bytenr = cache->key.objectid;
	put_block_group(cache);

	return bytenr;
}

int btrfs_update_pinned_extents(struct btrfs_root *root,
				u64 bytenr, u64 num, int pin)
{
	u64 len;
	struct btrfs_block_group_cache *cache;
	struct btrfs_fs_info *fs_info = root->fs_info;

	WARN_ON(!mutex_is_locked(&root->fs_info->pinned_mutex));
	if (pin) {
		set_extent_dirty(&fs_info->pinned_extents,
				bytenr, bytenr + num - 1, GFP_NOFS);
	} else {
		clear_extent_dirty(&fs_info->pinned_extents,
				bytenr, bytenr + num - 1, GFP_NOFS);
	}
	while (num > 0) {
		cache = btrfs_lookup_block_group(fs_info, bytenr);
		BUG_ON(!cache);
		len = min(num, cache->key.offset -
			  (bytenr - cache->key.objectid));
		if (pin) {
			spin_lock(&cache->space_info->lock);
			spin_lock(&cache->lock);
			cache->pinned += len;
			cache->space_info->bytes_pinned += len;
			spin_unlock(&cache->lock);
			spin_unlock(&cache->space_info->lock);
			fs_info->total_pinned += len;
		} else {
			spin_lock(&cache->space_info->lock);
			spin_lock(&cache->lock);
			cache->pinned -= len;
			cache->space_info->bytes_pinned -= len;
			spin_unlock(&cache->lock);
			spin_unlock(&cache->space_info->lock);
			fs_info->total_pinned -= len;
			if (cache->cached)
				btrfs_add_free_space(cache, bytenr, len);
		}
		put_block_group(cache);
		bytenr += len;
		num -= len;
	}
	return 0;
}

static int update_reserved_extents(struct btrfs_root *root,
				   u64 bytenr, u64 num, int reserve)
{
	u64 len;
	struct btrfs_block_group_cache *cache;
	struct btrfs_fs_info *fs_info = root->fs_info;

	while (num > 0) {
		cache = btrfs_lookup_block_group(fs_info, bytenr);
		BUG_ON(!cache);
		len = min(num, cache->key.offset -
			  (bytenr - cache->key.objectid));

		spin_lock(&cache->space_info->lock);
		spin_lock(&cache->lock);
		if (reserve) {
			cache->reserved += len;
			cache->space_info->bytes_reserved += len;
		} else {
			cache->reserved -= len;
			cache->space_info->bytes_reserved -= len;
		}
		spin_unlock(&cache->lock);
		spin_unlock(&cache->space_info->lock);
		put_block_group(cache);
		bytenr += len;
		num -= len;
	}
	return 0;
}

int btrfs_copy_pinned(struct btrfs_root *root, struct extent_io_tree *copy)
{
	u64 last = 0;
	u64 start;
	u64 end;
	struct extent_io_tree *pinned_extents = &root->fs_info->pinned_extents;
	int ret;

	mutex_lock(&root->fs_info->pinned_mutex);
	while (1) {
		ret = find_first_extent_bit(pinned_extents, last,
					    &start, &end, EXTENT_DIRTY);
		if (ret)
			break;
		set_extent_dirty(copy, start, end, GFP_NOFS);
		last = end + 1;
	}
	mutex_unlock(&root->fs_info->pinned_mutex);
	return 0;
}

int btrfs_finish_extent_commit(struct btrfs_trans_handle *trans,
			       struct btrfs_root *root,
			       struct extent_io_tree *unpin)
{
	u64 start;
	u64 end;
	int ret;

	mutex_lock(&root->fs_info->pinned_mutex);
	while (1) {
		ret = find_first_extent_bit(unpin, 0, &start, &end,
					    EXTENT_DIRTY);
		if (ret)
			break;

		ret = btrfs_discard_extent(root, start, end + 1 - start);

		btrfs_update_pinned_extents(root, start, end + 1 - start, 0);
		clear_extent_dirty(unpin, start, end, GFP_NOFS);

		if (need_resched()) {
			mutex_unlock(&root->fs_info->pinned_mutex);
			cond_resched();
			mutex_lock(&root->fs_info->pinned_mutex);
		}
	}
	mutex_unlock(&root->fs_info->pinned_mutex);
	return ret;
}

static int finish_current_insert(struct btrfs_trans_handle *trans,
				 struct btrfs_root *extent_root, int all)
{
	u64 start;
	u64 end;
	u64 priv;
	u64 search = 0;
	struct btrfs_fs_info *info = extent_root->fs_info;
	struct btrfs_path *path;
	struct pending_extent_op *extent_op, *tmp;
	struct list_head insert_list, update_list;
	int ret;
	int num_inserts = 0, max_inserts, restart = 0;

	path = btrfs_alloc_path();
	INIT_LIST_HEAD(&insert_list);
	INIT_LIST_HEAD(&update_list);

	max_inserts = extent_root->leafsize /
		(2 * sizeof(struct btrfs_key) + 2 * sizeof(struct btrfs_item) +
		 sizeof(struct btrfs_extent_ref) +
		 sizeof(struct btrfs_extent_item));
again:
	mutex_lock(&info->extent_ins_mutex);
	while (1) {
		ret = find_first_extent_bit(&info->extent_ins, search, &start,
					    &end, EXTENT_WRITEBACK);
		if (ret) {
<<<<<<< HEAD
			if (skipped && all && !num_inserts &&
			    list_empty(&update_list)) {
				skipped = 0;
=======
			if (restart && !num_inserts &&
			    list_empty(&update_list)) {
				restart = 0;
>>>>>>> 07a66d7c
				search = 0;
				continue;
			}
			break;
		}

		ret = try_lock_extent(&info->extent_ins, start, end, GFP_NOFS);
		if (!ret) {
			if (all)
				restart = 1;
			search = end + 1;
			if (need_resched()) {
				mutex_unlock(&info->extent_ins_mutex);
				cond_resched();
				mutex_lock(&info->extent_ins_mutex);
			}
			continue;
		}

		ret = get_state_private(&info->extent_ins, start, &priv);
		BUG_ON(ret);
		extent_op = (struct pending_extent_op *)(unsigned long) priv;

		if (extent_op->type == PENDING_EXTENT_INSERT) {
			num_inserts++;
			list_add_tail(&extent_op->list, &insert_list);
			search = end + 1;
			if (num_inserts == max_inserts) {
				restart = 1;
				break;
			}
		} else if (extent_op->type == PENDING_BACKREF_UPDATE) {
			list_add_tail(&extent_op->list, &update_list);
			search = end + 1;
		} else {
			BUG();
		}
	}

	/*
	 * process the update list, clear the writeback bit for it, and if
	 * somebody marked this thing for deletion then just unlock it and be
	 * done, the free_extents will handle it
	 */
	list_for_each_entry_safe(extent_op, tmp, &update_list, list) {
		clear_extent_bits(&info->extent_ins, extent_op->bytenr,
				  extent_op->bytenr + extent_op->num_bytes - 1,
				  EXTENT_WRITEBACK, GFP_NOFS);
		if (extent_op->del) {
			list_del_init(&extent_op->list);
			unlock_extent(&info->extent_ins, extent_op->bytenr,
				      extent_op->bytenr + extent_op->num_bytes
				      - 1, GFP_NOFS);
			kfree(extent_op);
		}
	}
	mutex_unlock(&info->extent_ins_mutex);

	/*
	 * still have things left on the update list, go ahead an update
	 * everything
	 */
	if (!list_empty(&update_list)) {
		ret = update_backrefs(trans, extent_root, path, &update_list);
		BUG_ON(ret);

		/* we may have COW'ed new blocks, so lets start over */
		if (all)
			restart = 1;
	}

	/*
	 * if no inserts need to be done, but we skipped some extents and we
	 * need to make sure everything is cleaned then reset everything and
	 * go back to the beginning
	 */
	if (!num_inserts && restart) {
		search = 0;
		restart = 0;
		INIT_LIST_HEAD(&update_list);
		INIT_LIST_HEAD(&insert_list);
		goto again;
	} else if (!num_inserts) {
		goto out;
	}

	/*
	 * process the insert extents list.  Again if we are deleting this
	 * extent, then just unlock it, pin down the bytes if need be, and be
	 * done with it.  Saves us from having to actually insert the extent
	 * into the tree and then subsequently come along and delete it
	 */
	mutex_lock(&info->extent_ins_mutex);
	list_for_each_entry_safe(extent_op, tmp, &insert_list, list) {
		clear_extent_bits(&info->extent_ins, extent_op->bytenr,
				  extent_op->bytenr + extent_op->num_bytes - 1,
				  EXTENT_WRITEBACK, GFP_NOFS);
		if (extent_op->del) {
			u64 used;
			list_del_init(&extent_op->list);
			unlock_extent(&info->extent_ins, extent_op->bytenr,
				      extent_op->bytenr + extent_op->num_bytes
				      - 1, GFP_NOFS);

			mutex_lock(&extent_root->fs_info->pinned_mutex);
			ret = pin_down_bytes(trans, extent_root,
					     extent_op->bytenr,
					     extent_op->num_bytes, 0);
			mutex_unlock(&extent_root->fs_info->pinned_mutex);

			spin_lock(&info->delalloc_lock);
			used = btrfs_super_bytes_used(&info->super_copy);
			btrfs_set_super_bytes_used(&info->super_copy,
					used - extent_op->num_bytes);
			used = btrfs_root_used(&extent_root->root_item);
			btrfs_set_root_used(&extent_root->root_item,
					used - extent_op->num_bytes);
			spin_unlock(&info->delalloc_lock);

			ret = update_block_group(trans, extent_root,
						 extent_op->bytenr,
						 extent_op->num_bytes,
						 0, ret > 0);
			BUG_ON(ret);
			kfree(extent_op);
			num_inserts--;
		}
	}
	mutex_unlock(&info->extent_ins_mutex);

	ret = insert_extents(trans, extent_root, path, &insert_list,
			     num_inserts);
	BUG_ON(ret);

	/*
	 * if restart is set for whatever reason we need to go back and start
	 * searching through the pending list again.
	 *
	 * We just inserted some extents, which could have resulted in new
	 * blocks being allocated, which would result in new blocks needing
	 * updates, so if all is set we _must_ restart to get the updated
	 * blocks.
	 */
	if (restart || all) {
		INIT_LIST_HEAD(&insert_list);
		INIT_LIST_HEAD(&update_list);
		search = 0;
		restart = 0;
		num_inserts = 0;
		goto again;
	}
out:
	btrfs_free_path(path);
	return 0;
}

static int pin_down_bytes(struct btrfs_trans_handle *trans,
			  struct btrfs_root *root,
			  u64 bytenr, u64 num_bytes, int is_data)
{
	int err = 0;
	struct extent_buffer *buf;

	if (is_data)
		goto pinit;

	buf = btrfs_find_tree_block(root, bytenr, num_bytes);
	if (!buf)
		goto pinit;

	/* we can reuse a block if it hasn't been written
	 * and it is from this transaction.  We can't
	 * reuse anything from the tree log root because
	 * it has tiny sub-transactions.
	 */
	if (btrfs_buffer_uptodate(buf, 0) &&
	    btrfs_try_tree_lock(buf)) {
		u64 header_owner = btrfs_header_owner(buf);
		u64 header_transid = btrfs_header_generation(buf);
		if (header_owner != BTRFS_TREE_LOG_OBJECTID &&
		    header_owner != BTRFS_TREE_RELOC_OBJECTID &&
		    header_transid == trans->transid &&
		    !btrfs_header_flag(buf, BTRFS_HEADER_FLAG_WRITTEN)) {
			clean_tree_block(NULL, root, buf);
			btrfs_tree_unlock(buf);
			free_extent_buffer(buf);
			return 1;
		}
		btrfs_tree_unlock(buf);
	}
	free_extent_buffer(buf);
pinit:
	btrfs_update_pinned_extents(root, bytenr, num_bytes, 1);

	BUG_ON(err < 0);
	return 0;
}

/*
 * remove an extent from the root, returns 0 on success
 */
static int __free_extent(struct btrfs_trans_handle *trans,
			 struct btrfs_root *root,
			 u64 bytenr, u64 num_bytes, u64 parent,
			 u64 root_objectid, u64 ref_generation,
			 u64 owner_objectid, int pin, int mark_free)
{
	struct btrfs_path *path;
	struct btrfs_key key;
	struct btrfs_fs_info *info = root->fs_info;
	struct btrfs_root *extent_root = info->extent_root;
	struct extent_buffer *leaf;
	int ret;
	int extent_slot = 0;
	int found_extent = 0;
	int num_to_del = 1;
	struct btrfs_extent_item *ei;
	u32 refs;

	key.objectid = bytenr;
	btrfs_set_key_type(&key, BTRFS_EXTENT_ITEM_KEY);
	key.offset = num_bytes;
	path = btrfs_alloc_path();
	if (!path)
		return -ENOMEM;

	path->reada = 1;
	ret = lookup_extent_backref(trans, extent_root, path,
				    bytenr, parent, root_objectid,
				    ref_generation, owner_objectid, 1);
	if (ret == 0) {
		struct btrfs_key found_key;
		extent_slot = path->slots[0];
		while (extent_slot > 0) {
			extent_slot--;
			btrfs_item_key_to_cpu(path->nodes[0], &found_key,
					      extent_slot);
			if (found_key.objectid != bytenr)
				break;
			if (found_key.type == BTRFS_EXTENT_ITEM_KEY &&
			    found_key.offset == num_bytes) {
				found_extent = 1;
				break;
			}
			if (path->slots[0] - extent_slot > 5)
				break;
		}
		if (!found_extent) {
			ret = remove_extent_backref(trans, extent_root, path);
			BUG_ON(ret);
			btrfs_release_path(extent_root, path);
			ret = btrfs_search_slot(trans, extent_root,
						&key, path, -1, 1);
			if (ret) {
				printk(KERN_ERR "umm, got %d back from search"
				       ", was looking for %llu\n", ret,
				       (unsigned long long)bytenr);
				btrfs_print_leaf(extent_root, path->nodes[0]);
			}
			BUG_ON(ret);
			extent_slot = path->slots[0];
		}
	} else {
		btrfs_print_leaf(extent_root, path->nodes[0]);
		WARN_ON(1);
		printk(KERN_ERR "btrfs unable to find ref byte nr %llu "
		       "root %llu gen %llu owner %llu\n",
		       (unsigned long long)bytenr,
		       (unsigned long long)root_objectid,
		       (unsigned long long)ref_generation,
		       (unsigned long long)owner_objectid);
	}

	leaf = path->nodes[0];
	ei = btrfs_item_ptr(leaf, extent_slot,
			    struct btrfs_extent_item);
	refs = btrfs_extent_refs(leaf, ei);
	BUG_ON(refs == 0);
	refs -= 1;
	btrfs_set_extent_refs(leaf, ei, refs);

	btrfs_mark_buffer_dirty(leaf);

	if (refs == 0 && found_extent && path->slots[0] == extent_slot + 1) {
		struct btrfs_extent_ref *ref;
		ref = btrfs_item_ptr(leaf, path->slots[0],
				     struct btrfs_extent_ref);
		BUG_ON(btrfs_ref_num_refs(leaf, ref) != 1);
		/* if the back ref and the extent are next to each other
		 * they get deleted below in one shot
		 */
		path->slots[0] = extent_slot;
		num_to_del = 2;
	} else if (found_extent) {
		/* otherwise delete the extent back ref */
		ret = remove_extent_backref(trans, extent_root, path);
		BUG_ON(ret);
		/* if refs are 0, we need to setup the path for deletion */
		if (refs == 0) {
			btrfs_release_path(extent_root, path);
			ret = btrfs_search_slot(trans, extent_root, &key, path,
						-1, 1);
			BUG_ON(ret);
		}
	}

	if (refs == 0) {
		u64 super_used;
		u64 root_used;

		if (pin) {
			mutex_lock(&root->fs_info->pinned_mutex);
			ret = pin_down_bytes(trans, root, bytenr, num_bytes,
				owner_objectid >= BTRFS_FIRST_FREE_OBJECTID);
			mutex_unlock(&root->fs_info->pinned_mutex);
			if (ret > 0)
				mark_free = 1;
			BUG_ON(ret < 0);
		}
		/* block accounting for super block */
		spin_lock(&info->delalloc_lock);
		super_used = btrfs_super_bytes_used(&info->super_copy);
		btrfs_set_super_bytes_used(&info->super_copy,
					   super_used - num_bytes);

		/* block accounting for root item */
		root_used = btrfs_root_used(&root->root_item);
		btrfs_set_root_used(&root->root_item,
					   root_used - num_bytes);
		spin_unlock(&info->delalloc_lock);
		ret = btrfs_del_items(trans, extent_root, path, path->slots[0],
				      num_to_del);
		BUG_ON(ret);
		btrfs_release_path(extent_root, path);

		if (owner_objectid >= BTRFS_FIRST_FREE_OBJECTID) {
			ret = btrfs_del_csums(trans, root, bytenr, num_bytes);
			BUG_ON(ret);
		}

		ret = update_block_group(trans, root, bytenr, num_bytes, 0,
					 mark_free);
		BUG_ON(ret);
	}
	btrfs_free_path(path);
	finish_current_insert(trans, extent_root, 0);
	return ret;
}

/*
 * find all the blocks marked as pending in the radix tree and remove
 * them from the extent map
 */
static int del_pending_extents(struct btrfs_trans_handle *trans,
			       struct btrfs_root *extent_root, int all)
{
	int ret;
	int err = 0;
	u64 start;
	u64 end;
	u64 priv;
	u64 search = 0;
	int nr = 0, skipped = 0;
	struct extent_io_tree *pending_del;
	struct extent_io_tree *extent_ins;
	struct pending_extent_op *extent_op;
	struct btrfs_fs_info *info = extent_root->fs_info;
	struct list_head delete_list;

	INIT_LIST_HEAD(&delete_list);
	extent_ins = &extent_root->fs_info->extent_ins;
	pending_del = &extent_root->fs_info->pending_del;

again:
	mutex_lock(&info->extent_ins_mutex);
	while (1) {
		ret = find_first_extent_bit(pending_del, search, &start, &end,
					    EXTENT_WRITEBACK);
		if (ret) {
			if (all && skipped && !nr) {
				search = 0;
				skipped = 0;
				continue;
			}
			mutex_unlock(&info->extent_ins_mutex);
			break;
		}

		ret = try_lock_extent(extent_ins, start, end, GFP_NOFS);
		if (!ret) {
			search = end+1;
			skipped = 1;

			if (need_resched()) {
				mutex_unlock(&info->extent_ins_mutex);
				cond_resched();
				mutex_lock(&info->extent_ins_mutex);
			}

			continue;
		}
		BUG_ON(ret < 0);

		ret = get_state_private(pending_del, start, &priv);
		BUG_ON(ret);
		extent_op = (struct pending_extent_op *)(unsigned long)priv;

		clear_extent_bits(pending_del, start, end, EXTENT_WRITEBACK,
				  GFP_NOFS);
		if (!test_range_bit(extent_ins, start, end,
				    EXTENT_WRITEBACK, 0)) {
			list_add_tail(&extent_op->list, &delete_list);
			nr++;
		} else {
			kfree(extent_op);

			ret = get_state_private(&info->extent_ins, start,
						&priv);
			BUG_ON(ret);
			extent_op = (struct pending_extent_op *)
						(unsigned long)priv;

			clear_extent_bits(&info->extent_ins, start, end,
					  EXTENT_WRITEBACK, GFP_NOFS);

			if (extent_op->type == PENDING_BACKREF_UPDATE) {
				list_add_tail(&extent_op->list, &delete_list);
				search = end + 1;
				nr++;
				continue;
			}

			mutex_lock(&extent_root->fs_info->pinned_mutex);
			ret = pin_down_bytes(trans, extent_root, start,
					     end + 1 - start, 0);
			mutex_unlock(&extent_root->fs_info->pinned_mutex);

			ret = update_block_group(trans, extent_root, start,
						end + 1 - start, 0, ret > 0);

			unlock_extent(extent_ins, start, end, GFP_NOFS);
			BUG_ON(ret);
			kfree(extent_op);
		}
		if (ret)
			err = ret;

		search = end + 1;

		if (need_resched()) {
			mutex_unlock(&info->extent_ins_mutex);
			cond_resched();
			mutex_lock(&info->extent_ins_mutex);
		}
	}

	if (nr) {
		ret = free_extents(trans, extent_root, &delete_list);
		BUG_ON(ret);
	}

	if (all && skipped) {
		INIT_LIST_HEAD(&delete_list);
		search = 0;
		nr = 0;
		goto again;
	}

	if (!err)
		finish_current_insert(trans, extent_root, 0);
	return err;
}

/*
 * remove an extent from the root, returns 0 on success
 */
static int __btrfs_free_extent(struct btrfs_trans_handle *trans,
			       struct btrfs_root *root,
			       u64 bytenr, u64 num_bytes, u64 parent,
			       u64 root_objectid, u64 ref_generation,
			       u64 owner_objectid, int pin)
{
	struct btrfs_root *extent_root = root->fs_info->extent_root;
	int pending_ret;
	int ret;

	WARN_ON(num_bytes < root->sectorsize);
	if (root == extent_root) {
		struct pending_extent_op *extent_op = NULL;

		mutex_lock(&root->fs_info->extent_ins_mutex);
		if (test_range_bit(&root->fs_info->extent_ins, bytenr,
				bytenr + num_bytes - 1, EXTENT_WRITEBACK, 0)) {
			u64 priv;
			ret = get_state_private(&root->fs_info->extent_ins,
						bytenr, &priv);
			BUG_ON(ret);
			extent_op = (struct pending_extent_op *)
						(unsigned long)priv;

			extent_op->del = 1;
			if (extent_op->type == PENDING_EXTENT_INSERT) {
				mutex_unlock(&root->fs_info->extent_ins_mutex);
				return 0;
			}
		}

		if (extent_op) {
			ref_generation = extent_op->orig_generation;
			parent = extent_op->orig_parent;
		}

		extent_op = kmalloc(sizeof(*extent_op), GFP_NOFS);
		BUG_ON(!extent_op);

		extent_op->type = PENDING_EXTENT_DELETE;
		extent_op->bytenr = bytenr;
		extent_op->num_bytes = num_bytes;
		extent_op->parent = parent;
		extent_op->orig_parent = parent;
		extent_op->generation = ref_generation;
		extent_op->orig_generation = ref_generation;
		extent_op->level = (int)owner_objectid;
		INIT_LIST_HEAD(&extent_op->list);
		extent_op->del = 0;

		set_extent_bits(&root->fs_info->pending_del,
				bytenr, bytenr + num_bytes - 1,
				EXTENT_WRITEBACK, GFP_NOFS);
		set_state_private(&root->fs_info->pending_del,
				  bytenr, (unsigned long)extent_op);
		mutex_unlock(&root->fs_info->extent_ins_mutex);
		return 0;
	}
	/* if metadata always pin */
	if (owner_objectid < BTRFS_FIRST_FREE_OBJECTID) {
		if (root->root_key.objectid == BTRFS_TREE_LOG_OBJECTID) {
			mutex_lock(&root->fs_info->pinned_mutex);
			btrfs_update_pinned_extents(root, bytenr, num_bytes, 1);
			mutex_unlock(&root->fs_info->pinned_mutex);
			update_reserved_extents(root, bytenr, num_bytes, 0);
			return 0;
		}
		pin = 1;
	}

	/* if data pin when any transaction has committed this */
	if (ref_generation != trans->transid)
		pin = 1;

	ret = __free_extent(trans, root, bytenr, num_bytes, parent,
			    root_objectid, ref_generation,
			    owner_objectid, pin, pin == 0);

	finish_current_insert(trans, root->fs_info->extent_root, 0);
	pending_ret = del_pending_extents(trans, root->fs_info->extent_root, 0);
	return ret ? ret : pending_ret;
}

int btrfs_free_extent(struct btrfs_trans_handle *trans,
		      struct btrfs_root *root,
		      u64 bytenr, u64 num_bytes, u64 parent,
		      u64 root_objectid, u64 ref_generation,
		      u64 owner_objectid, int pin)
{
	int ret;

	ret = __btrfs_free_extent(trans, root, bytenr, num_bytes, parent,
				  root_objectid, ref_generation,
				  owner_objectid, pin);
	return ret;
}

static u64 stripe_align(struct btrfs_root *root, u64 val)
{
	u64 mask = ((u64)root->stripesize - 1);
	u64 ret = (val + mask) & ~mask;
	return ret;
}

/*
 * walks the btree of allocated extents and find a hole of a given size.
 * The key ins is changed to record the hole:
 * ins->objectid == block start
 * ins->flags = BTRFS_EXTENT_ITEM_KEY
 * ins->offset == number of blocks
 * Any available blocks before search_start are skipped.
 */
static noinline int find_free_extent(struct btrfs_trans_handle *trans,
				     struct btrfs_root *orig_root,
				     u64 num_bytes, u64 empty_size,
				     u64 search_start, u64 search_end,
				     u64 hint_byte, struct btrfs_key *ins,
				     u64 exclude_start, u64 exclude_nr,
				     int data)
{
	int ret = 0;
	struct btrfs_root *root = orig_root->fs_info->extent_root;
	u64 total_needed = num_bytes;
	u64 *last_ptr = NULL;
	u64 last_wanted = 0;
	struct btrfs_block_group_cache *block_group = NULL;
	int chunk_alloc_done = 0;
	int empty_cluster = 2 * 1024 * 1024;
	int allowed_chunk_alloc = 0;
	struct list_head *head = NULL, *cur = NULL;
	int loop = 0;
	int extra_loop = 0;
	struct btrfs_space_info *space_info;

	WARN_ON(num_bytes < root->sectorsize);
	btrfs_set_key_type(ins, BTRFS_EXTENT_ITEM_KEY);
	ins->objectid = 0;
	ins->offset = 0;

	if (orig_root->ref_cows || empty_size)
		allowed_chunk_alloc = 1;

	if (data & BTRFS_BLOCK_GROUP_METADATA) {
		last_ptr = &root->fs_info->last_alloc;
		if (!btrfs_test_opt(root, SSD))
			empty_cluster = 64 * 1024;
	}

	if ((data & BTRFS_BLOCK_GROUP_DATA) && btrfs_test_opt(root, SSD))
		last_ptr = &root->fs_info->last_data_alloc;

	if (last_ptr) {
		if (*last_ptr) {
			hint_byte = *last_ptr;
			last_wanted = *last_ptr;
		} else
			empty_size += empty_cluster;
	} else {
		empty_cluster = 0;
	}
	search_start = max(search_start, first_logical_byte(root, 0));
	search_start = max(search_start, hint_byte);

	if (last_wanted && search_start != last_wanted) {
		last_wanted = 0;
		empty_size += empty_cluster;
	}

	total_needed += empty_size;
	block_group = btrfs_lookup_block_group(root->fs_info, search_start);
	if (!block_group)
		block_group = btrfs_lookup_first_block_group(root->fs_info,
							     search_start);
	space_info = __find_space_info(root->fs_info, data);

	down_read(&space_info->groups_sem);
	while (1) {
		struct btrfs_free_space *free_space;
		/*
		 * the only way this happens if our hint points to a block
		 * group thats not of the proper type, while looping this
		 * should never happen
		 */
		if (empty_size)
			extra_loop = 1;

		if (!block_group)
			goto new_group_no_lock;

		if (unlikely(!block_group->cached)) {
			mutex_lock(&block_group->cache_mutex);
			ret = cache_block_group(root, block_group);
			mutex_unlock(&block_group->cache_mutex);
			if (ret)
				break;
		}

		mutex_lock(&block_group->alloc_mutex);
		if (unlikely(!block_group_bits(block_group, data)))
			goto new_group;

		if (unlikely(block_group->ro))
			goto new_group;

		free_space = btrfs_find_free_space(block_group, search_start,
						   total_needed);
		if (free_space) {
			u64 start = block_group->key.objectid;
			u64 end = block_group->key.objectid +
				block_group->key.offset;

			search_start = stripe_align(root, free_space->offset);

			/* move on to the next group */
			if (search_start + num_bytes >= search_end)
				goto new_group;

			/* move on to the next group */
			if (search_start + num_bytes > end)
				goto new_group;

			if (last_wanted && search_start != last_wanted) {
				total_needed += empty_cluster;
				empty_size += empty_cluster;
				last_wanted = 0;
				/*
				 * if search_start is still in this block group
				 * then we just re-search this block group
				 */
				if (search_start >= start &&
				    search_start < end) {
					mutex_unlock(&block_group->alloc_mutex);
					continue;
				}

				/* else we go to the next block group */
				goto new_group;
			}

			if (exclude_nr > 0 &&
			    (search_start + num_bytes > exclude_start &&
			     search_start < exclude_start + exclude_nr)) {
				search_start = exclude_start + exclude_nr;
				/*
				 * if search_start is still in this block group
				 * then we just re-search this block group
				 */
				if (search_start >= start &&
				    search_start < end) {
					mutex_unlock(&block_group->alloc_mutex);
					last_wanted = 0;
					continue;
				}

				/* else we go to the next block group */
				goto new_group;
			}

			ins->objectid = search_start;
			ins->offset = num_bytes;

			btrfs_remove_free_space_lock(block_group, search_start,
						     num_bytes);
			/* we are all good, lets return */
			mutex_unlock(&block_group->alloc_mutex);
			break;
		}
new_group:
		mutex_unlock(&block_group->alloc_mutex);
		put_block_group(block_group);
		block_group = NULL;
new_group_no_lock:
		/* don't try to compare new allocations against the
		 * last allocation any more
		 */
		last_wanted = 0;

		/*
		 * Here's how this works.
		 * loop == 0: we were searching a block group via a hint
		 *		and didn't find anything, so we start at
		 *		the head of the block groups and keep searching
		 * loop == 1: we're searching through all of the block groups
		 *		if we hit the head again we have searched
		 *		all of the block groups for this space and we
		 *		need to try and allocate, if we cant error out.
		 * loop == 2: we allocated more space and are looping through
		 *		all of the block groups again.
		 */
		if (loop == 0) {
			head = &space_info->block_groups;
			cur = head->next;
			loop++;
		} else if (loop == 1 && cur == head) {
			int keep_going;

			/* at this point we give up on the empty_size
			 * allocations and just try to allocate the min
			 * space.
			 *
			 * The extra_loop field was set if an empty_size
			 * allocation was attempted above, and if this
			 * is try we need to try the loop again without
			 * the additional empty_size.
			 */
			total_needed -= empty_size;
			empty_size = 0;
			keep_going = extra_loop;
			loop++;

			if (allowed_chunk_alloc && !chunk_alloc_done) {
				up_read(&space_info->groups_sem);
				ret = do_chunk_alloc(trans, root, num_bytes +
						     2 * 1024 * 1024, data, 1);
				down_read(&space_info->groups_sem);
				if (ret < 0)
					goto loop_check;
				head = &space_info->block_groups;
				/*
				 * we've allocated a new chunk, keep
				 * trying
				 */
				keep_going = 1;
				chunk_alloc_done = 1;
			} else if (!allowed_chunk_alloc) {
				space_info->force_alloc = 1;
			}
loop_check:
			if (keep_going) {
				cur = head->next;
				extra_loop = 0;
			} else {
				break;
			}
		} else if (cur == head) {
			break;
		}

		block_group = list_entry(cur, struct btrfs_block_group_cache,
					 list);
		atomic_inc(&block_group->count);

		search_start = block_group->key.objectid;
		cur = cur->next;
	}

	/* we found what we needed */
	if (ins->objectid) {
		if (!(data & BTRFS_BLOCK_GROUP_DATA))
			trans->block_group = block_group->key.objectid;

		if (last_ptr)
			*last_ptr = ins->objectid + ins->offset;
		ret = 0;
	} else if (!ret) {
		printk(KERN_ERR "btrfs searching for %llu bytes, "
		       "num_bytes %llu, loop %d, allowed_alloc %d\n",
		       (unsigned long long)total_needed,
		       (unsigned long long)num_bytes,
		       loop, allowed_chunk_alloc);
		ret = -ENOSPC;
	}
	if (block_group)
		put_block_group(block_group);

	up_read(&space_info->groups_sem);
	return ret;
}

static void dump_space_info(struct btrfs_space_info *info, u64 bytes)
{
	struct btrfs_block_group_cache *cache;

	printk(KERN_INFO "space_info has %llu free, is %sfull\n",
	       (unsigned long long)(info->total_bytes - info->bytes_used -
				    info->bytes_pinned - info->bytes_reserved),
	       (info->full) ? "" : "not ");

	down_read(&info->groups_sem);
	list_for_each_entry(cache, &info->block_groups, list) {
		spin_lock(&cache->lock);
		printk(KERN_INFO "block group %llu has %llu bytes, %llu used "
		       "%llu pinned %llu reserved\n",
		       (unsigned long long)cache->key.objectid,
		       (unsigned long long)cache->key.offset,
		       (unsigned long long)btrfs_block_group_used(&cache->item),
		       (unsigned long long)cache->pinned,
		       (unsigned long long)cache->reserved);
		btrfs_dump_free_space(cache, bytes);
		spin_unlock(&cache->lock);
	}
	up_read(&info->groups_sem);
}

static int __btrfs_reserve_extent(struct btrfs_trans_handle *trans,
				  struct btrfs_root *root,
				  u64 num_bytes, u64 min_alloc_size,
				  u64 empty_size, u64 hint_byte,
				  u64 search_end, struct btrfs_key *ins,
				  u64 data)
{
	int ret;
	u64 search_start = 0;
	u64 alloc_profile;
	struct btrfs_fs_info *info = root->fs_info;

	if (data) {
		alloc_profile = info->avail_data_alloc_bits &
			info->data_alloc_profile;
		data = BTRFS_BLOCK_GROUP_DATA | alloc_profile;
	} else if (root == root->fs_info->chunk_root) {
		alloc_profile = info->avail_system_alloc_bits &
			info->system_alloc_profile;
		data = BTRFS_BLOCK_GROUP_SYSTEM | alloc_profile;
	} else {
		alloc_profile = info->avail_metadata_alloc_bits &
			info->metadata_alloc_profile;
		data = BTRFS_BLOCK_GROUP_METADATA | alloc_profile;
	}
again:
	data = btrfs_reduce_alloc_profile(root, data);
	/*
	 * the only place that sets empty_size is btrfs_realloc_node, which
	 * is not called recursively on allocations
	 */
	if (empty_size || root->ref_cows) {
		if (!(data & BTRFS_BLOCK_GROUP_METADATA)) {
			ret = do_chunk_alloc(trans, root->fs_info->extent_root,
				     2 * 1024 * 1024,
				     BTRFS_BLOCK_GROUP_METADATA |
				     (info->metadata_alloc_profile &
				      info->avail_metadata_alloc_bits), 0);
		}
		ret = do_chunk_alloc(trans, root->fs_info->extent_root,
				     num_bytes + 2 * 1024 * 1024, data, 0);
	}

	WARN_ON(num_bytes < root->sectorsize);
	ret = find_free_extent(trans, root, num_bytes, empty_size,
			       search_start, search_end, hint_byte, ins,
			       trans->alloc_exclude_start,
			       trans->alloc_exclude_nr, data);

	if (ret == -ENOSPC && num_bytes > min_alloc_size) {
		num_bytes = num_bytes >> 1;
		num_bytes = num_bytes & ~(root->sectorsize - 1);
		num_bytes = max(num_bytes, min_alloc_size);
		do_chunk_alloc(trans, root->fs_info->extent_root,
			       num_bytes, data, 1);
		goto again;
	}
	if (ret) {
		struct btrfs_space_info *sinfo;

		sinfo = __find_space_info(root->fs_info, data);
		printk(KERN_ERR "btrfs allocation failed flags %llu, "
		       "wanted %llu\n", (unsigned long long)data,
		       (unsigned long long)num_bytes);
		dump_space_info(sinfo, num_bytes);
		BUG();
	}

	return ret;
}

int btrfs_free_reserved_extent(struct btrfs_root *root, u64 start, u64 len)
{
	struct btrfs_block_group_cache *cache;
	int ret = 0;

	cache = btrfs_lookup_block_group(root->fs_info, start);
	if (!cache) {
		printk(KERN_ERR "Unable to find block group for %llu\n",
		       (unsigned long long)start);
		return -ENOSPC;
	}

	ret = btrfs_discard_extent(root, start, len);

	btrfs_add_free_space(cache, start, len);
	put_block_group(cache);
	update_reserved_extents(root, start, len, 0);

	return ret;
}

int btrfs_reserve_extent(struct btrfs_trans_handle *trans,
				  struct btrfs_root *root,
				  u64 num_bytes, u64 min_alloc_size,
				  u64 empty_size, u64 hint_byte,
				  u64 search_end, struct btrfs_key *ins,
				  u64 data)
{
	int ret;
	ret = __btrfs_reserve_extent(trans, root, num_bytes, min_alloc_size,
				     empty_size, hint_byte, search_end, ins,
				     data);
	update_reserved_extents(root, ins->objectid, ins->offset, 1);
	return ret;
}

static int __btrfs_alloc_reserved_extent(struct btrfs_trans_handle *trans,
					 struct btrfs_root *root, u64 parent,
					 u64 root_objectid, u64 ref_generation,
					 u64 owner, struct btrfs_key *ins)
{
	int ret;
	int pending_ret;
	u64 super_used;
	u64 root_used;
	u64 num_bytes = ins->offset;
	u32 sizes[2];
	struct btrfs_fs_info *info = root->fs_info;
	struct btrfs_root *extent_root = info->extent_root;
	struct btrfs_extent_item *extent_item;
	struct btrfs_extent_ref *ref;
	struct btrfs_path *path;
	struct btrfs_key keys[2];

	if (parent == 0)
		parent = ins->objectid;

	/* block accounting for super block */
	spin_lock(&info->delalloc_lock);
	super_used = btrfs_super_bytes_used(&info->super_copy);
	btrfs_set_super_bytes_used(&info->super_copy, super_used + num_bytes);

	/* block accounting for root item */
	root_used = btrfs_root_used(&root->root_item);
	btrfs_set_root_used(&root->root_item, root_used + num_bytes);
	spin_unlock(&info->delalloc_lock);

	if (root == extent_root) {
		struct pending_extent_op *extent_op;

		extent_op = kmalloc(sizeof(*extent_op), GFP_NOFS);
		BUG_ON(!extent_op);

		extent_op->type = PENDING_EXTENT_INSERT;
		extent_op->bytenr = ins->objectid;
		extent_op->num_bytes = ins->offset;
		extent_op->parent = parent;
		extent_op->orig_parent = 0;
		extent_op->generation = ref_generation;
		extent_op->orig_generation = 0;
		extent_op->level = (int)owner;
		INIT_LIST_HEAD(&extent_op->list);
		extent_op->del = 0;

		mutex_lock(&root->fs_info->extent_ins_mutex);
		set_extent_bits(&root->fs_info->extent_ins, ins->objectid,
				ins->objectid + ins->offset - 1,
				EXTENT_WRITEBACK, GFP_NOFS);
		set_state_private(&root->fs_info->extent_ins,
				  ins->objectid, (unsigned long)extent_op);
		mutex_unlock(&root->fs_info->extent_ins_mutex);
		goto update_block;
	}

	memcpy(&keys[0], ins, sizeof(*ins));
	keys[1].objectid = ins->objectid;
	keys[1].type = BTRFS_EXTENT_REF_KEY;
	keys[1].offset = parent;
	sizes[0] = sizeof(*extent_item);
	sizes[1] = sizeof(*ref);

	path = btrfs_alloc_path();
	BUG_ON(!path);

	ret = btrfs_insert_empty_items(trans, extent_root, path, keys,
				       sizes, 2);
	BUG_ON(ret);

	extent_item = btrfs_item_ptr(path->nodes[0], path->slots[0],
				     struct btrfs_extent_item);
	btrfs_set_extent_refs(path->nodes[0], extent_item, 1);
	ref = btrfs_item_ptr(path->nodes[0], path->slots[0] + 1,
			     struct btrfs_extent_ref);

	btrfs_set_ref_root(path->nodes[0], ref, root_objectid);
	btrfs_set_ref_generation(path->nodes[0], ref, ref_generation);
	btrfs_set_ref_objectid(path->nodes[0], ref, owner);
	btrfs_set_ref_num_refs(path->nodes[0], ref, 1);

	btrfs_mark_buffer_dirty(path->nodes[0]);

	trans->alloc_exclude_start = 0;
	trans->alloc_exclude_nr = 0;
	btrfs_free_path(path);
	finish_current_insert(trans, extent_root, 0);
	pending_ret = del_pending_extents(trans, extent_root, 0);

	if (ret)
		goto out;
	if (pending_ret) {
		ret = pending_ret;
		goto out;
	}

update_block:
	ret = update_block_group(trans, root, ins->objectid,
				 ins->offset, 1, 0);
	if (ret) {
		printk(KERN_ERR "btrfs update block group failed for %llu "
		       "%llu\n", (unsigned long long)ins->objectid,
		       (unsigned long long)ins->offset);
		BUG();
	}
out:
	return ret;
}

int btrfs_alloc_reserved_extent(struct btrfs_trans_handle *trans,
				struct btrfs_root *root, u64 parent,
				u64 root_objectid, u64 ref_generation,
				u64 owner, struct btrfs_key *ins)
{
	int ret;

	if (root_objectid == BTRFS_TREE_LOG_OBJECTID)
		return 0;
	ret = __btrfs_alloc_reserved_extent(trans, root, parent, root_objectid,
					    ref_generation, owner, ins);
	update_reserved_extents(root, ins->objectid, ins->offset, 0);
	return ret;
}

/*
 * this is used by the tree logging recovery code.  It records that
 * an extent has been allocated and makes sure to clear the free
 * space cache bits as well
 */
int btrfs_alloc_logged_extent(struct btrfs_trans_handle *trans,
				struct btrfs_root *root, u64 parent,
				u64 root_objectid, u64 ref_generation,
				u64 owner, struct btrfs_key *ins)
{
	int ret;
	struct btrfs_block_group_cache *block_group;

	block_group = btrfs_lookup_block_group(root->fs_info, ins->objectid);
	mutex_lock(&block_group->cache_mutex);
	cache_block_group(root, block_group);
	mutex_unlock(&block_group->cache_mutex);

	ret = btrfs_remove_free_space(block_group, ins->objectid,
				      ins->offset);
	BUG_ON(ret);
	put_block_group(block_group);
	ret = __btrfs_alloc_reserved_extent(trans, root, parent, root_objectid,
					    ref_generation, owner, ins);
	return ret;
}

/*
 * finds a free extent and does all the dirty work required for allocation
 * returns the key for the extent through ins, and a tree buffer for
 * the first block of the extent through buf.
 *
 * returns 0 if everything worked, non-zero otherwise.
 */
int btrfs_alloc_extent(struct btrfs_trans_handle *trans,
		       struct btrfs_root *root,
		       u64 num_bytes, u64 parent, u64 min_alloc_size,
		       u64 root_objectid, u64 ref_generation,
		       u64 owner_objectid, u64 empty_size, u64 hint_byte,
		       u64 search_end, struct btrfs_key *ins, u64 data)
{
	int ret;

	ret = __btrfs_reserve_extent(trans, root, num_bytes,
				     min_alloc_size, empty_size, hint_byte,
				     search_end, ins, data);
	BUG_ON(ret);
	if (root_objectid != BTRFS_TREE_LOG_OBJECTID) {
		ret = __btrfs_alloc_reserved_extent(trans, root, parent,
					root_objectid, ref_generation,
					owner_objectid, ins);
		BUG_ON(ret);

	} else {
		update_reserved_extents(root, ins->objectid, ins->offset, 1);
	}
	return ret;
}

struct extent_buffer *btrfs_init_new_buffer(struct btrfs_trans_handle *trans,
					    struct btrfs_root *root,
					    u64 bytenr, u32 blocksize,
					    int level)
{
	struct extent_buffer *buf;

	buf = btrfs_find_create_tree_block(root, bytenr, blocksize);
	if (!buf)
		return ERR_PTR(-ENOMEM);
	btrfs_set_header_generation(buf, trans->transid);
	btrfs_set_buffer_lockdep_class(buf, level);
	btrfs_tree_lock(buf);
	clean_tree_block(trans, root, buf);

	btrfs_set_lock_blocking(buf);
	btrfs_set_buffer_uptodate(buf);

	if (root->root_key.objectid == BTRFS_TREE_LOG_OBJECTID) {
		set_extent_dirty(&root->dirty_log_pages, buf->start,
			 buf->start + buf->len - 1, GFP_NOFS);
	} else {
		set_extent_dirty(&trans->transaction->dirty_pages, buf->start,
			 buf->start + buf->len - 1, GFP_NOFS);
	}
	trans->blocks_used++;
	/* this returns a buffer locked for blocking */
	return buf;
}

/*
 * helper function to allocate a block for a given tree
 * returns the tree buffer or NULL.
 */
struct extent_buffer *btrfs_alloc_free_block(struct btrfs_trans_handle *trans,
					     struct btrfs_root *root,
					     u32 blocksize, u64 parent,
					     u64 root_objectid,
					     u64 ref_generation,
					     int level,
					     u64 hint,
					     u64 empty_size)
{
	struct btrfs_key ins;
	int ret;
	struct extent_buffer *buf;

	ret = btrfs_alloc_extent(trans, root, blocksize, parent, blocksize,
				 root_objectid, ref_generation, level,
				 empty_size, hint, (u64)-1, &ins, 0);
	if (ret) {
		BUG_ON(ret > 0);
		return ERR_PTR(ret);
	}

	buf = btrfs_init_new_buffer(trans, root, ins.objectid,
				    blocksize, level);
	return buf;
}

int btrfs_drop_leaf_ref(struct btrfs_trans_handle *trans,
			struct btrfs_root *root, struct extent_buffer *leaf)
{
	u64 leaf_owner;
	u64 leaf_generation;
	struct refsort *sorted;
	struct btrfs_key key;
	struct btrfs_file_extent_item *fi;
	int i;
	int nritems;
	int ret;
	int refi = 0;
	int slot;

	BUG_ON(!btrfs_is_leaf(leaf));
	nritems = btrfs_header_nritems(leaf);
	leaf_owner = btrfs_header_owner(leaf);
	leaf_generation = btrfs_header_generation(leaf);

	sorted = kmalloc(sizeof(*sorted) * nritems, GFP_NOFS);
	/* we do this loop twice.  The first time we build a list
	 * of the extents we have a reference on, then we sort the list
	 * by bytenr.  The second time around we actually do the
	 * extent freeing.
	 */
	for (i = 0; i < nritems; i++) {
		u64 disk_bytenr;
		cond_resched();

		btrfs_item_key_to_cpu(leaf, &key, i);

		/* only extents have references, skip everything else */
		if (btrfs_key_type(&key) != BTRFS_EXTENT_DATA_KEY)
			continue;

		fi = btrfs_item_ptr(leaf, i, struct btrfs_file_extent_item);

		/* inline extents live in the btree, they don't have refs */
		if (btrfs_file_extent_type(leaf, fi) ==
		    BTRFS_FILE_EXTENT_INLINE)
			continue;

		disk_bytenr = btrfs_file_extent_disk_bytenr(leaf, fi);

		/* holes don't have refs */
		if (disk_bytenr == 0)
			continue;

		sorted[refi].bytenr = disk_bytenr;
		sorted[refi].slot = i;
		refi++;
	}

	if (refi == 0)
		goto out;

	sort(sorted, refi, sizeof(struct refsort), refsort_cmp, NULL);

	for (i = 0; i < refi; i++) {
		u64 disk_bytenr;

		disk_bytenr = sorted[i].bytenr;
		slot = sorted[i].slot;

		cond_resched();

		btrfs_item_key_to_cpu(leaf, &key, slot);
		if (btrfs_key_type(&key) != BTRFS_EXTENT_DATA_KEY)
			continue;

		fi = btrfs_item_ptr(leaf, slot, struct btrfs_file_extent_item);

		ret = __btrfs_free_extent(trans, root, disk_bytenr,
				btrfs_file_extent_disk_num_bytes(leaf, fi),
				leaf->start, leaf_owner, leaf_generation,
				key.objectid, 0);
		BUG_ON(ret);

		atomic_inc(&root->fs_info->throttle_gen);
		wake_up(&root->fs_info->transaction_throttle);
		cond_resched();
	}
out:
	kfree(sorted);
	return 0;
}

static noinline int cache_drop_leaf_ref(struct btrfs_trans_handle *trans,
					struct btrfs_root *root,
					struct btrfs_leaf_ref *ref)
{
	int i;
	int ret;
	struct btrfs_extent_info *info;
	struct refsort *sorted;

	if (ref->nritems == 0)
		return 0;
<<<<<<< HEAD

	sorted = kmalloc(sizeof(*sorted) * ref->nritems, GFP_NOFS);
	for (i = 0; i < ref->nritems; i++) {
		sorted[i].bytenr = ref->extents[i].bytenr;
		sorted[i].slot = i;
	}
	sort(sorted, ref->nritems, sizeof(struct refsort), refsort_cmp, NULL);

	/*
	 * the items in the ref were sorted when the ref was inserted
	 * into the ref cache, so this is already in order
	 */
	for (i = 0; i < ref->nritems; i++) {
=======

	sorted = kmalloc(sizeof(*sorted) * ref->nritems, GFP_NOFS);
	for (i = 0; i < ref->nritems; i++) {
		sorted[i].bytenr = ref->extents[i].bytenr;
		sorted[i].slot = i;
	}
	sort(sorted, ref->nritems, sizeof(struct refsort), refsort_cmp, NULL);

	/*
	 * the items in the ref were sorted when the ref was inserted
	 * into the ref cache, so this is already in order
	 */
	for (i = 0; i < ref->nritems; i++) {
>>>>>>> 07a66d7c
		info = ref->extents + sorted[i].slot;
		ret = __btrfs_free_extent(trans, root, info->bytenr,
					  info->num_bytes, ref->bytenr,
					  ref->owner, ref->generation,
					  info->objectid, 0);

		atomic_inc(&root->fs_info->throttle_gen);
		wake_up(&root->fs_info->transaction_throttle);
		cond_resched();

		BUG_ON(ret);
		info++;
	}

	kfree(sorted);
	return 0;
}

static int drop_snap_lookup_refcount(struct btrfs_root *root, u64 start,
				     u64 len, u32 *refs)
{
	int ret;

	ret = btrfs_lookup_extent_ref(NULL, root, start, len, refs);
	BUG_ON(ret);

#if 0 /* some debugging code in case we see problems here */
	/* if the refs count is one, it won't get increased again.  But
	 * if the ref count is > 1, someone may be decreasing it at
	 * the same time we are.
	 */
	if (*refs != 1) {
		struct extent_buffer *eb = NULL;
		eb = btrfs_find_create_tree_block(root, start, len);
		if (eb)
			btrfs_tree_lock(eb);

		mutex_lock(&root->fs_info->alloc_mutex);
		ret = lookup_extent_ref(NULL, root, start, len, refs);
		BUG_ON(ret);
		mutex_unlock(&root->fs_info->alloc_mutex);

		if (eb) {
			btrfs_tree_unlock(eb);
			free_extent_buffer(eb);
		}
		if (*refs == 1) {
			printk(KERN_ERR "btrfs block %llu went down to one "
			       "during drop_snap\n", (unsigned long long)start);
		}

	}
#endif

	cond_resched();
	return ret;
}

/*
 * this is used while deleting old snapshots, and it drops the refs
 * on a whole subtree starting from a level 1 node.
 *
 * The idea is to sort all the leaf pointers, and then drop the
 * ref on all the leaves in order.  Most of the time the leaves
 * will have ref cache entries, so no leaf IOs will be required to
 * find the extents they have references on.
 *
 * For each leaf, any references it has are also dropped in order
 *
 * This ends up dropping the references in something close to optimal
 * order for reading and modifying the extent allocation tree.
 */
static noinline int drop_level_one_refs(struct btrfs_trans_handle *trans,
					struct btrfs_root *root,
					struct btrfs_path *path)
{
	u64 bytenr;
	u64 root_owner;
	u64 root_gen;
	struct extent_buffer *eb = path->nodes[1];
	struct extent_buffer *leaf;
	struct btrfs_leaf_ref *ref;
	struct refsort *sorted = NULL;
	int nritems = btrfs_header_nritems(eb);
	int ret;
	int i;
	int refi = 0;
	int slot = path->slots[1];
	u32 blocksize = btrfs_level_size(root, 0);
	u32 refs;

	if (nritems == 0)
		goto out;

	root_owner = btrfs_header_owner(eb);
	root_gen = btrfs_header_generation(eb);
	sorted = kmalloc(sizeof(*sorted) * nritems, GFP_NOFS);

	/*
	 * step one, sort all the leaf pointers so we don't scribble
	 * randomly into the extent allocation tree
	 */
	for (i = slot; i < nritems; i++) {
		sorted[refi].bytenr = btrfs_node_blockptr(eb, i);
		sorted[refi].slot = i;
		refi++;
	}

	/*
	 * nritems won't be zero, but if we're picking up drop_snapshot
	 * after a crash, slot might be > 0, so double check things
	 * just in case.
	 */
	if (refi == 0)
		goto out;

	sort(sorted, refi, sizeof(struct refsort), refsort_cmp, NULL);

	/*
	 * the first loop frees everything the leaves point to
	 */
	for (i = 0; i < refi; i++) {
		u64 ptr_gen;

		bytenr = sorted[i].bytenr;

		/*
		 * check the reference count on this leaf.  If it is > 1
		 * we just decrement it below and don't update any
		 * of the refs the leaf points to.
		 */
		ret = drop_snap_lookup_refcount(root, bytenr, blocksize, &refs);
		BUG_ON(ret);
		if (refs != 1)
			continue;

		ptr_gen = btrfs_node_ptr_generation(eb, sorted[i].slot);

		/*
		 * the leaf only had one reference, which means the
		 * only thing pointing to this leaf is the snapshot
		 * we're deleting.  It isn't possible for the reference
		 * count to increase again later
		 *
		 * The reference cache is checked for the leaf,
		 * and if found we'll be able to drop any refs held by
		 * the leaf without needing to read it in.
		 */
		ref = btrfs_lookup_leaf_ref(root, bytenr);
		if (ref && ref->generation != ptr_gen) {
			btrfs_free_leaf_ref(root, ref);
			ref = NULL;
		}
		if (ref) {
			ret = cache_drop_leaf_ref(trans, root, ref);
			BUG_ON(ret);
			btrfs_remove_leaf_ref(root, ref);
			btrfs_free_leaf_ref(root, ref);
		} else {
			/*
			 * the leaf wasn't in the reference cache, so
			 * we have to read it.
			 */
			leaf = read_tree_block(root, bytenr, blocksize,
					       ptr_gen);
			ret = btrfs_drop_leaf_ref(trans, root, leaf);
			BUG_ON(ret);
			free_extent_buffer(leaf);
		}
		atomic_inc(&root->fs_info->throttle_gen);
		wake_up(&root->fs_info->transaction_throttle);
		cond_resched();
	}

	/*
	 * run through the loop again to free the refs on the leaves.
	 * This is faster than doing it in the loop above because
	 * the leaves are likely to be clustered together.  We end up
	 * working in nice chunks on the extent allocation tree.
	 */
	for (i = 0; i < refi; i++) {
		bytenr = sorted[i].bytenr;
		ret = __btrfs_free_extent(trans, root, bytenr,
					blocksize, eb->start,
					root_owner, root_gen, 0, 1);
		BUG_ON(ret);

		atomic_inc(&root->fs_info->throttle_gen);
		wake_up(&root->fs_info->transaction_throttle);
		cond_resched();
	}
out:
	kfree(sorted);

	/*
	 * update the path to show we've processed the entire level 1
	 * node.  This will get saved into the root's drop_snapshot_progress
	 * field so these drops are not repeated again if this transaction
	 * commits.
	 */
	path->slots[1] = nritems;
	return 0;
}

/*
 * helper function for drop_snapshot, this walks down the tree dropping ref
 * counts as it goes.
 */
static noinline int walk_down_tree(struct btrfs_trans_handle *trans,
				   struct btrfs_root *root,
				   struct btrfs_path *path, int *level)
{
	u64 root_owner;
	u64 root_gen;
	u64 bytenr;
	u64 ptr_gen;
	struct extent_buffer *next;
	struct extent_buffer *cur;
	struct extent_buffer *parent;
	u32 blocksize;
	int ret;
	u32 refs;

	WARN_ON(*level < 0);
	WARN_ON(*level >= BTRFS_MAX_LEVEL);
	ret = drop_snap_lookup_refcount(root, path->nodes[*level]->start,
				path->nodes[*level]->len, &refs);
	BUG_ON(ret);
	if (refs > 1)
		goto out;

	/*
	 * walk down to the last node level and free all the leaves
	 */
	while (*level >= 0) {
		WARN_ON(*level < 0);
		WARN_ON(*level >= BTRFS_MAX_LEVEL);
		cur = path->nodes[*level];

		if (btrfs_header_level(cur) != *level)
			WARN_ON(1);

		if (path->slots[*level] >=
		    btrfs_header_nritems(cur))
			break;

		/* the new code goes down to level 1 and does all the
		 * leaves pointed to that node in bulk.  So, this check
		 * for level 0 will always be false.
		 *
		 * But, the disk format allows the drop_snapshot_progress
		 * field in the root to leave things in a state where
		 * a leaf will need cleaning up here.  If someone crashes
		 * with the old code and then boots with the new code,
		 * we might find a leaf here.
		 */
		if (*level == 0) {
			ret = btrfs_drop_leaf_ref(trans, root, cur);
			BUG_ON(ret);
			break;
		}

		/*
		 * once we get to level one, process the whole node
		 * at once, including everything below it.
		 */
		if (*level == 1) {
			ret = drop_level_one_refs(trans, root, path);
			BUG_ON(ret);
			break;
		}

		bytenr = btrfs_node_blockptr(cur, path->slots[*level]);
		ptr_gen = btrfs_node_ptr_generation(cur, path->slots[*level]);
		blocksize = btrfs_level_size(root, *level - 1);

		ret = drop_snap_lookup_refcount(root, bytenr, blocksize, &refs);
		BUG_ON(ret);

		/*
		 * if there is more than one reference, we don't need
		 * to read that node to drop any references it has.  We
		 * just drop the ref we hold on that node and move on to the
		 * next slot in this level.
		 */
		if (refs != 1) {
			parent = path->nodes[*level];
			root_owner = btrfs_header_owner(parent);
			root_gen = btrfs_header_generation(parent);
			path->slots[*level]++;

			ret = __btrfs_free_extent(trans, root, bytenr,
						blocksize, parent->start,
						root_owner, root_gen,
						*level - 1, 1);
			BUG_ON(ret);

			atomic_inc(&root->fs_info->throttle_gen);
			wake_up(&root->fs_info->transaction_throttle);
			cond_resched();

			continue;
		}

		/*
		 * we need to keep freeing things in the next level down.
		 * read the block and loop around to process it
		 */
		next = read_tree_block(root, bytenr, blocksize, ptr_gen);
		WARN_ON(*level <= 0);
		if (path->nodes[*level-1])
			free_extent_buffer(path->nodes[*level-1]);
		path->nodes[*level-1] = next;
		*level = btrfs_header_level(next);
		path->slots[*level] = 0;
		cond_resched();
	}
out:
	WARN_ON(*level < 0);
	WARN_ON(*level >= BTRFS_MAX_LEVEL);

	if (path->nodes[*level] == root->node) {
		parent = path->nodes[*level];
		bytenr = path->nodes[*level]->start;
	} else {
		parent = path->nodes[*level + 1];
		bytenr = btrfs_node_blockptr(parent, path->slots[*level + 1]);
	}

	blocksize = btrfs_level_size(root, *level);
	root_owner = btrfs_header_owner(parent);
	root_gen = btrfs_header_generation(parent);

	/*
	 * cleanup and free the reference on the last node
	 * we processed
	 */
	ret = __btrfs_free_extent(trans, root, bytenr, blocksize,
				  parent->start, root_owner, root_gen,
				  *level, 1);
	free_extent_buffer(path->nodes[*level]);
	path->nodes[*level] = NULL;

	*level += 1;
	BUG_ON(ret);

	cond_resched();
	return 0;
}

/*
 * helper function for drop_subtree, this function is similar to
 * walk_down_tree. The main difference is that it checks reference
 * counts while tree blocks are locked.
 */
static noinline int walk_down_subtree(struct btrfs_trans_handle *trans,
				      struct btrfs_root *root,
				      struct btrfs_path *path, int *level)
{
	struct extent_buffer *next;
	struct extent_buffer *cur;
	struct extent_buffer *parent;
	u64 bytenr;
	u64 ptr_gen;
	u32 blocksize;
	u32 refs;
	int ret;

	cur = path->nodes[*level];
	ret = btrfs_lookup_extent_ref(trans, root, cur->start, cur->len,
				      &refs);
	BUG_ON(ret);
	if (refs > 1)
		goto out;

	while (*level >= 0) {
		cur = path->nodes[*level];
		if (*level == 0) {
			ret = btrfs_drop_leaf_ref(trans, root, cur);
			BUG_ON(ret);
			clean_tree_block(trans, root, cur);
			break;
		}
		if (path->slots[*level] >= btrfs_header_nritems(cur)) {
			clean_tree_block(trans, root, cur);
			break;
		}

		bytenr = btrfs_node_blockptr(cur, path->slots[*level]);
		blocksize = btrfs_level_size(root, *level - 1);
		ptr_gen = btrfs_node_ptr_generation(cur, path->slots[*level]);

		next = read_tree_block(root, bytenr, blocksize, ptr_gen);
		btrfs_tree_lock(next);
		btrfs_set_lock_blocking(next);

		ret = btrfs_lookup_extent_ref(trans, root, bytenr, blocksize,
					      &refs);
		BUG_ON(ret);
		if (refs > 1) {
			parent = path->nodes[*level];
			ret = btrfs_free_extent(trans, root, bytenr,
					blocksize, parent->start,
					btrfs_header_owner(parent),
					btrfs_header_generation(parent),
					*level - 1, 1);
			BUG_ON(ret);
			path->slots[*level]++;
			btrfs_tree_unlock(next);
			free_extent_buffer(next);
			continue;
		}

		*level = btrfs_header_level(next);
		path->nodes[*level] = next;
		path->slots[*level] = 0;
		path->locks[*level] = 1;
		cond_resched();
	}
out:
	parent = path->nodes[*level + 1];
	bytenr = path->nodes[*level]->start;
	blocksize = path->nodes[*level]->len;

	ret = btrfs_free_extent(trans, root, bytenr, blocksize,
			parent->start, btrfs_header_owner(parent),
			btrfs_header_generation(parent), *level, 1);
	BUG_ON(ret);

	if (path->locks[*level]) {
		btrfs_tree_unlock(path->nodes[*level]);
		path->locks[*level] = 0;
	}
	free_extent_buffer(path->nodes[*level]);
	path->nodes[*level] = NULL;
	*level += 1;
	cond_resched();
	return 0;
}

/*
 * helper for dropping snapshots.  This walks back up the tree in the path
 * to find the first node higher up where we haven't yet gone through
 * all the slots
 */
static noinline int walk_up_tree(struct btrfs_trans_handle *trans,
				 struct btrfs_root *root,
				 struct btrfs_path *path,
				 int *level, int max_level)
{
	u64 root_owner;
	u64 root_gen;
	struct btrfs_root_item *root_item = &root->root_item;
	int i;
	int slot;
	int ret;

	for (i = *level; i < max_level && path->nodes[i]; i++) {
		slot = path->slots[i];
		if (slot < btrfs_header_nritems(path->nodes[i]) - 1) {
			struct extent_buffer *node;
			struct btrfs_disk_key disk_key;

			/*
			 * there is more work to do in this level.
			 * Update the drop_progress marker to reflect
			 * the work we've done so far, and then bump
			 * the slot number
			 */
			node = path->nodes[i];
			path->slots[i]++;
			*level = i;
			WARN_ON(*level == 0);
			btrfs_node_key(node, &disk_key, path->slots[i]);
			memcpy(&root_item->drop_progress,
			       &disk_key, sizeof(disk_key));
			root_item->drop_level = i;
			return 0;
		} else {
			struct extent_buffer *parent;

			/*
			 * this whole node is done, free our reference
			 * on it and go up one level
			 */
			if (path->nodes[*level] == root->node)
				parent = path->nodes[*level];
			else
				parent = path->nodes[*level + 1];

			root_owner = btrfs_header_owner(parent);
			root_gen = btrfs_header_generation(parent);

			clean_tree_block(trans, root, path->nodes[*level]);
			ret = btrfs_free_extent(trans, root,
						path->nodes[*level]->start,
						path->nodes[*level]->len,
						parent->start, root_owner,
						root_gen, *level, 1);
			BUG_ON(ret);
			if (path->locks[*level]) {
				btrfs_tree_unlock(path->nodes[*level]);
				path->locks[*level] = 0;
			}
			free_extent_buffer(path->nodes[*level]);
			path->nodes[*level] = NULL;
			*level = i + 1;
		}
	}
	return 1;
}

/*
 * drop the reference count on the tree rooted at 'snap'.  This traverses
 * the tree freeing any blocks that have a ref count of zero after being
 * decremented.
 */
int btrfs_drop_snapshot(struct btrfs_trans_handle *trans, struct btrfs_root
			*root)
{
	int ret = 0;
	int wret;
	int level;
	struct btrfs_path *path;
	int i;
	int orig_level;
	struct btrfs_root_item *root_item = &root->root_item;

	WARN_ON(!mutex_is_locked(&root->fs_info->drop_mutex));
	path = btrfs_alloc_path();
	BUG_ON(!path);

	level = btrfs_header_level(root->node);
	orig_level = level;
	if (btrfs_disk_key_objectid(&root_item->drop_progress) == 0) {
		path->nodes[level] = root->node;
		extent_buffer_get(root->node);
		path->slots[level] = 0;
	} else {
		struct btrfs_key key;
		struct btrfs_disk_key found_key;
		struct extent_buffer *node;

		btrfs_disk_key_to_cpu(&key, &root_item->drop_progress);
		level = root_item->drop_level;
		path->lowest_level = level;
		wret = btrfs_search_slot(NULL, root, &key, path, 0, 0);
		if (wret < 0) {
			ret = wret;
			goto out;
		}
		node = path->nodes[level];
		btrfs_node_key(node, &found_key, path->slots[level]);
		WARN_ON(memcmp(&found_key, &root_item->drop_progress,
			       sizeof(found_key)));
		/*
		 * unlock our path, this is safe because only this
		 * function is allowed to delete this snapshot
		 */
		for (i = 0; i < BTRFS_MAX_LEVEL; i++) {
			if (path->nodes[i] && path->locks[i]) {
				path->locks[i] = 0;
				btrfs_tree_unlock(path->nodes[i]);
			}
		}
	}
	while (1) {
		wret = walk_down_tree(trans, root, path, &level);
		if (wret > 0)
			break;
		if (wret < 0)
			ret = wret;

		wret = walk_up_tree(trans, root, path, &level,
				    BTRFS_MAX_LEVEL);
		if (wret > 0)
			break;
		if (wret < 0)
			ret = wret;
		if (trans->transaction->in_commit) {
			ret = -EAGAIN;
			break;
		}
		atomic_inc(&root->fs_info->throttle_gen);
		wake_up(&root->fs_info->transaction_throttle);
	}
	for (i = 0; i <= orig_level; i++) {
		if (path->nodes[i]) {
			free_extent_buffer(path->nodes[i]);
			path->nodes[i] = NULL;
		}
	}
out:
	btrfs_free_path(path);
	return ret;
}

int btrfs_drop_subtree(struct btrfs_trans_handle *trans,
			struct btrfs_root *root,
			struct extent_buffer *node,
			struct extent_buffer *parent)
{
	struct btrfs_path *path;
	int level;
	int parent_level;
	int ret = 0;
	int wret;

	path = btrfs_alloc_path();
	BUG_ON(!path);

	BUG_ON(!btrfs_tree_locked(parent));
	parent_level = btrfs_header_level(parent);
	extent_buffer_get(parent);
	path->nodes[parent_level] = parent;
	path->slots[parent_level] = btrfs_header_nritems(parent);

	BUG_ON(!btrfs_tree_locked(node));
	level = btrfs_header_level(node);
	extent_buffer_get(node);
	path->nodes[level] = node;
	path->slots[level] = 0;

	while (1) {
		wret = walk_down_subtree(trans, root, path, &level);
		if (wret < 0)
			ret = wret;
		if (wret != 0)
			break;

		wret = walk_up_tree(trans, root, path, &level, parent_level);
		if (wret < 0)
			ret = wret;
		if (wret != 0)
			break;
	}

	btrfs_free_path(path);
	return ret;
}

static unsigned long calc_ra(unsigned long start, unsigned long last,
			     unsigned long nr)
{
	return min(last, start + nr - 1);
}

static noinline int relocate_inode_pages(struct inode *inode, u64 start,
					 u64 len)
{
	u64 page_start;
	u64 page_end;
	unsigned long first_index;
	unsigned long last_index;
	unsigned long i;
	struct page *page;
	struct extent_io_tree *io_tree = &BTRFS_I(inode)->io_tree;
	struct file_ra_state *ra;
	struct btrfs_ordered_extent *ordered;
	unsigned int total_read = 0;
	unsigned int total_dirty = 0;
	int ret = 0;

	ra = kzalloc(sizeof(*ra), GFP_NOFS);

	mutex_lock(&inode->i_mutex);
	first_index = start >> PAGE_CACHE_SHIFT;
	last_index = (start + len - 1) >> PAGE_CACHE_SHIFT;

	/* make sure the dirty trick played by the caller work */
	ret = invalidate_inode_pages2_range(inode->i_mapping,
					    first_index, last_index);
	if (ret)
		goto out_unlock;

	file_ra_state_init(ra, inode->i_mapping);

	for (i = first_index ; i <= last_index; i++) {
		if (total_read % ra->ra_pages == 0) {
			btrfs_force_ra(inode->i_mapping, ra, NULL, i,
				       calc_ra(i, last_index, ra->ra_pages));
		}
		total_read++;
again:
		if (((u64)i << PAGE_CACHE_SHIFT) > i_size_read(inode))
			BUG_ON(1);
		page = grab_cache_page(inode->i_mapping, i);
		if (!page) {
			ret = -ENOMEM;
			goto out_unlock;
		}
		if (!PageUptodate(page)) {
			btrfs_readpage(NULL, page);
			lock_page(page);
			if (!PageUptodate(page)) {
				unlock_page(page);
				page_cache_release(page);
				ret = -EIO;
				goto out_unlock;
			}
		}
		wait_on_page_writeback(page);

		page_start = (u64)page->index << PAGE_CACHE_SHIFT;
		page_end = page_start + PAGE_CACHE_SIZE - 1;
		lock_extent(io_tree, page_start, page_end, GFP_NOFS);

		ordered = btrfs_lookup_ordered_extent(inode, page_start);
		if (ordered) {
			unlock_extent(io_tree, page_start, page_end, GFP_NOFS);
			unlock_page(page);
			page_cache_release(page);
			btrfs_start_ordered_extent(inode, ordered, 1);
			btrfs_put_ordered_extent(ordered);
			goto again;
		}
		set_page_extent_mapped(page);

		if (i == first_index)
			set_extent_bits(io_tree, page_start, page_end,
					EXTENT_BOUNDARY, GFP_NOFS);
		btrfs_set_extent_delalloc(inode, page_start, page_end);

		set_page_dirty(page);
		total_dirty++;

		unlock_extent(io_tree, page_start, page_end, GFP_NOFS);
		unlock_page(page);
		page_cache_release(page);
	}

out_unlock:
	kfree(ra);
	mutex_unlock(&inode->i_mutex);
	balance_dirty_pages_ratelimited_nr(inode->i_mapping, total_dirty);
	return ret;
}

static noinline int relocate_data_extent(struct inode *reloc_inode,
					 struct btrfs_key *extent_key,
					 u64 offset)
{
	struct btrfs_root *root = BTRFS_I(reloc_inode)->root;
	struct extent_map_tree *em_tree = &BTRFS_I(reloc_inode)->extent_tree;
	struct extent_map *em;
	u64 start = extent_key->objectid - offset;
	u64 end = start + extent_key->offset - 1;

	em = alloc_extent_map(GFP_NOFS);
	BUG_ON(!em || IS_ERR(em));

	em->start = start;
	em->len = extent_key->offset;
	em->block_len = extent_key->offset;
	em->block_start = extent_key->objectid;
	em->bdev = root->fs_info->fs_devices->latest_bdev;
	set_bit(EXTENT_FLAG_PINNED, &em->flags);

	/* setup extent map to cheat btrfs_readpage */
	lock_extent(&BTRFS_I(reloc_inode)->io_tree, start, end, GFP_NOFS);
	while (1) {
		int ret;
		spin_lock(&em_tree->lock);
		ret = add_extent_mapping(em_tree, em);
		spin_unlock(&em_tree->lock);
		if (ret != -EEXIST) {
			free_extent_map(em);
			break;
		}
		btrfs_drop_extent_cache(reloc_inode, start, end, 0);
	}
	unlock_extent(&BTRFS_I(reloc_inode)->io_tree, start, end, GFP_NOFS);

	return relocate_inode_pages(reloc_inode, start, extent_key->offset);
}

struct btrfs_ref_path {
	u64 extent_start;
	u64 nodes[BTRFS_MAX_LEVEL];
	u64 root_objectid;
	u64 root_generation;
	u64 owner_objectid;
	u32 num_refs;
	int lowest_level;
	int current_level;
	int shared_level;

	struct btrfs_key node_keys[BTRFS_MAX_LEVEL];
	u64 new_nodes[BTRFS_MAX_LEVEL];
};

struct disk_extent {
	u64 ram_bytes;
	u64 disk_bytenr;
	u64 disk_num_bytes;
	u64 offset;
	u64 num_bytes;
	u8 compression;
	u8 encryption;
	u16 other_encoding;
};

static int is_cowonly_root(u64 root_objectid)
{
	if (root_objectid == BTRFS_ROOT_TREE_OBJECTID ||
	    root_objectid == BTRFS_EXTENT_TREE_OBJECTID ||
	    root_objectid == BTRFS_CHUNK_TREE_OBJECTID ||
	    root_objectid == BTRFS_DEV_TREE_OBJECTID ||
	    root_objectid == BTRFS_TREE_LOG_OBJECTID ||
	    root_objectid == BTRFS_CSUM_TREE_OBJECTID)
		return 1;
	return 0;
}

static noinline int __next_ref_path(struct btrfs_trans_handle *trans,
				    struct btrfs_root *extent_root,
				    struct btrfs_ref_path *ref_path,
				    int first_time)
{
	struct extent_buffer *leaf;
	struct btrfs_path *path;
	struct btrfs_extent_ref *ref;
	struct btrfs_key key;
	struct btrfs_key found_key;
	u64 bytenr;
	u32 nritems;
	int level;
	int ret = 1;

	path = btrfs_alloc_path();
	if (!path)
		return -ENOMEM;

	if (first_time) {
		ref_path->lowest_level = -1;
		ref_path->current_level = -1;
		ref_path->shared_level = -1;
		goto walk_up;
	}
walk_down:
	level = ref_path->current_level - 1;
	while (level >= -1) {
		u64 parent;
		if (level < ref_path->lowest_level)
			break;

		if (level >= 0)
			bytenr = ref_path->nodes[level];
		else
			bytenr = ref_path->extent_start;
		BUG_ON(bytenr == 0);

		parent = ref_path->nodes[level + 1];
		ref_path->nodes[level + 1] = 0;
		ref_path->current_level = level;
		BUG_ON(parent == 0);

		key.objectid = bytenr;
		key.offset = parent + 1;
		key.type = BTRFS_EXTENT_REF_KEY;

		ret = btrfs_search_slot(trans, extent_root, &key, path, 0, 0);
		if (ret < 0)
			goto out;
		BUG_ON(ret == 0);

		leaf = path->nodes[0];
		nritems = btrfs_header_nritems(leaf);
		if (path->slots[0] >= nritems) {
			ret = btrfs_next_leaf(extent_root, path);
			if (ret < 0)
				goto out;
			if (ret > 0)
				goto next;
			leaf = path->nodes[0];
		}

		btrfs_item_key_to_cpu(leaf, &found_key, path->slots[0]);
		if (found_key.objectid == bytenr &&
		    found_key.type == BTRFS_EXTENT_REF_KEY) {
			if (level < ref_path->shared_level)
				ref_path->shared_level = level;
			goto found;
		}
next:
		level--;
		btrfs_release_path(extent_root, path);
		cond_resched();
	}
	/* reached lowest level */
	ret = 1;
	goto out;
walk_up:
	level = ref_path->current_level;
	while (level < BTRFS_MAX_LEVEL - 1) {
		u64 ref_objectid;

		if (level >= 0)
			bytenr = ref_path->nodes[level];
		else
			bytenr = ref_path->extent_start;

		BUG_ON(bytenr == 0);

		key.objectid = bytenr;
		key.offset = 0;
		key.type = BTRFS_EXTENT_REF_KEY;

		ret = btrfs_search_slot(trans, extent_root, &key, path, 0, 0);
		if (ret < 0)
			goto out;

		leaf = path->nodes[0];
		nritems = btrfs_header_nritems(leaf);
		if (path->slots[0] >= nritems) {
			ret = btrfs_next_leaf(extent_root, path);
			if (ret < 0)
				goto out;
			if (ret > 0) {
				/* the extent was freed by someone */
				if (ref_path->lowest_level == level)
					goto out;
				btrfs_release_path(extent_root, path);
				goto walk_down;
			}
			leaf = path->nodes[0];
		}

		btrfs_item_key_to_cpu(leaf, &found_key, path->slots[0]);
		if (found_key.objectid != bytenr ||
				found_key.type != BTRFS_EXTENT_REF_KEY) {
			/* the extent was freed by someone */
			if (ref_path->lowest_level == level) {
				ret = 1;
				goto out;
			}
			btrfs_release_path(extent_root, path);
			goto walk_down;
		}
found:
		ref = btrfs_item_ptr(leaf, path->slots[0],
				struct btrfs_extent_ref);
		ref_objectid = btrfs_ref_objectid(leaf, ref);
		if (ref_objectid < BTRFS_FIRST_FREE_OBJECTID) {
			if (first_time) {
				level = (int)ref_objectid;
				BUG_ON(level >= BTRFS_MAX_LEVEL);
				ref_path->lowest_level = level;
				ref_path->current_level = level;
				ref_path->nodes[level] = bytenr;
			} else {
				WARN_ON(ref_objectid != level);
			}
		} else {
			WARN_ON(level != -1);
		}
		first_time = 0;

		if (ref_path->lowest_level == level) {
			ref_path->owner_objectid = ref_objectid;
			ref_path->num_refs = btrfs_ref_num_refs(leaf, ref);
		}

		/*
		 * the block is tree root or the block isn't in reference
		 * counted tree.
		 */
		if (found_key.objectid == found_key.offset ||
		    is_cowonly_root(btrfs_ref_root(leaf, ref))) {
			ref_path->root_objectid = btrfs_ref_root(leaf, ref);
			ref_path->root_generation =
				btrfs_ref_generation(leaf, ref);
			if (level < 0) {
				/* special reference from the tree log */
				ref_path->nodes[0] = found_key.offset;
				ref_path->current_level = 0;
			}
			ret = 0;
			goto out;
		}

		level++;
		BUG_ON(ref_path->nodes[level] != 0);
		ref_path->nodes[level] = found_key.offset;
		ref_path->current_level = level;

		/*
		 * the reference was created in the running transaction,
		 * no need to continue walking up.
		 */
		if (btrfs_ref_generation(leaf, ref) == trans->transid) {
			ref_path->root_objectid = btrfs_ref_root(leaf, ref);
			ref_path->root_generation =
				btrfs_ref_generation(leaf, ref);
			ret = 0;
			goto out;
		}

		btrfs_release_path(extent_root, path);
		cond_resched();
	}
	/* reached max tree level, but no tree root found. */
	BUG();
out:
	btrfs_free_path(path);
	return ret;
}

static int btrfs_first_ref_path(struct btrfs_trans_handle *trans,
				struct btrfs_root *extent_root,
				struct btrfs_ref_path *ref_path,
				u64 extent_start)
{
	memset(ref_path, 0, sizeof(*ref_path));
	ref_path->extent_start = extent_start;

	return __next_ref_path(trans, extent_root, ref_path, 1);
}

static int btrfs_next_ref_path(struct btrfs_trans_handle *trans,
			       struct btrfs_root *extent_root,
			       struct btrfs_ref_path *ref_path)
{
	return __next_ref_path(trans, extent_root, ref_path, 0);
}

static noinline int get_new_locations(struct inode *reloc_inode,
				      struct btrfs_key *extent_key,
				      u64 offset, int no_fragment,
				      struct disk_extent **extents,
				      int *nr_extents)
{
	struct btrfs_root *root = BTRFS_I(reloc_inode)->root;
	struct btrfs_path *path;
	struct btrfs_file_extent_item *fi;
	struct extent_buffer *leaf;
	struct disk_extent *exts = *extents;
	struct btrfs_key found_key;
	u64 cur_pos;
	u64 last_byte;
	u32 nritems;
	int nr = 0;
	int max = *nr_extents;
	int ret;

	WARN_ON(!no_fragment && *extents);
	if (!exts) {
		max = 1;
		exts = kmalloc(sizeof(*exts) * max, GFP_NOFS);
		if (!exts)
			return -ENOMEM;
	}

	path = btrfs_alloc_path();
	BUG_ON(!path);

	cur_pos = extent_key->objectid - offset;
	last_byte = extent_key->objectid + extent_key->offset;
	ret = btrfs_lookup_file_extent(NULL, root, path, reloc_inode->i_ino,
				       cur_pos, 0);
	if (ret < 0)
		goto out;
	if (ret > 0) {
		ret = -ENOENT;
		goto out;
	}

	while (1) {
		leaf = path->nodes[0];
		nritems = btrfs_header_nritems(leaf);
		if (path->slots[0] >= nritems) {
			ret = btrfs_next_leaf(root, path);
			if (ret < 0)
				goto out;
			if (ret > 0)
				break;
			leaf = path->nodes[0];
		}

		btrfs_item_key_to_cpu(leaf, &found_key, path->slots[0]);
		if (found_key.offset != cur_pos ||
		    found_key.type != BTRFS_EXTENT_DATA_KEY ||
		    found_key.objectid != reloc_inode->i_ino)
			break;

		fi = btrfs_item_ptr(leaf, path->slots[0],
				    struct btrfs_file_extent_item);
		if (btrfs_file_extent_type(leaf, fi) !=
		    BTRFS_FILE_EXTENT_REG ||
		    btrfs_file_extent_disk_bytenr(leaf, fi) == 0)
			break;

		if (nr == max) {
			struct disk_extent *old = exts;
			max *= 2;
			exts = kzalloc(sizeof(*exts) * max, GFP_NOFS);
			memcpy(exts, old, sizeof(*exts) * nr);
			if (old != *extents)
				kfree(old);
		}

		exts[nr].disk_bytenr =
			btrfs_file_extent_disk_bytenr(leaf, fi);
		exts[nr].disk_num_bytes =
			btrfs_file_extent_disk_num_bytes(leaf, fi);
		exts[nr].offset = btrfs_file_extent_offset(leaf, fi);
		exts[nr].num_bytes = btrfs_file_extent_num_bytes(leaf, fi);
		exts[nr].ram_bytes = btrfs_file_extent_ram_bytes(leaf, fi);
		exts[nr].compression = btrfs_file_extent_compression(leaf, fi);
		exts[nr].encryption = btrfs_file_extent_encryption(leaf, fi);
		exts[nr].other_encoding = btrfs_file_extent_other_encoding(leaf,
									   fi);
		BUG_ON(exts[nr].offset > 0);
		BUG_ON(exts[nr].compression || exts[nr].encryption);
		BUG_ON(exts[nr].num_bytes != exts[nr].disk_num_bytes);

		cur_pos += exts[nr].num_bytes;
		nr++;

		if (cur_pos + offset >= last_byte)
			break;

		if (no_fragment) {
			ret = 1;
			goto out;
		}
		path->slots[0]++;
	}

	BUG_ON(cur_pos + offset > last_byte);
	if (cur_pos + offset < last_byte) {
		ret = -ENOENT;
		goto out;
	}
	ret = 0;
out:
	btrfs_free_path(path);
	if (ret) {
		if (exts != *extents)
			kfree(exts);
	} else {
		*extents = exts;
		*nr_extents = nr;
	}
	return ret;
}

static noinline int replace_one_extent(struct btrfs_trans_handle *trans,
					struct btrfs_root *root,
					struct btrfs_path *path,
					struct btrfs_key *extent_key,
					struct btrfs_key *leaf_key,
					struct btrfs_ref_path *ref_path,
					struct disk_extent *new_extents,
					int nr_extents)
{
	struct extent_buffer *leaf;
	struct btrfs_file_extent_item *fi;
	struct inode *inode = NULL;
	struct btrfs_key key;
	u64 lock_start = 0;
	u64 lock_end = 0;
	u64 num_bytes;
	u64 ext_offset;
	u64 search_end = (u64)-1;
	u32 nritems;
	int nr_scaned = 0;
	int extent_locked = 0;
	int extent_type;
	int ret;

	memcpy(&key, leaf_key, sizeof(key));
	if (ref_path->owner_objectid != BTRFS_MULTIPLE_OBJECTIDS) {
		if (key.objectid < ref_path->owner_objectid ||
		    (key.objectid == ref_path->owner_objectid &&
		     key.type < BTRFS_EXTENT_DATA_KEY)) {
			key.objectid = ref_path->owner_objectid;
			key.type = BTRFS_EXTENT_DATA_KEY;
			key.offset = 0;
		}
	}

	while (1) {
		ret = btrfs_search_slot(trans, root, &key, path, 0, 1);
		if (ret < 0)
			goto out;

		leaf = path->nodes[0];
		nritems = btrfs_header_nritems(leaf);
next:
		if (extent_locked && ret > 0) {
			/*
			 * the file extent item was modified by someone
			 * before the extent got locked.
			 */
			unlock_extent(&BTRFS_I(inode)->io_tree, lock_start,
				      lock_end, GFP_NOFS);
			extent_locked = 0;
		}

		if (path->slots[0] >= nritems) {
			if (++nr_scaned > 2)
				break;

			BUG_ON(extent_locked);
			ret = btrfs_next_leaf(root, path);
			if (ret < 0)
				goto out;
			if (ret > 0)
				break;
			leaf = path->nodes[0];
			nritems = btrfs_header_nritems(leaf);
		}

		btrfs_item_key_to_cpu(leaf, &key, path->slots[0]);

		if (ref_path->owner_objectid != BTRFS_MULTIPLE_OBJECTIDS) {
			if ((key.objectid > ref_path->owner_objectid) ||
			    (key.objectid == ref_path->owner_objectid &&
			     key.type > BTRFS_EXTENT_DATA_KEY) ||
			    key.offset >= search_end)
				break;
		}

		if (inode && key.objectid != inode->i_ino) {
			BUG_ON(extent_locked);
			btrfs_release_path(root, path);
			mutex_unlock(&inode->i_mutex);
			iput(inode);
			inode = NULL;
			continue;
		}

		if (key.type != BTRFS_EXTENT_DATA_KEY) {
			path->slots[0]++;
			ret = 1;
			goto next;
		}
		fi = btrfs_item_ptr(leaf, path->slots[0],
				    struct btrfs_file_extent_item);
		extent_type = btrfs_file_extent_type(leaf, fi);
		if ((extent_type != BTRFS_FILE_EXTENT_REG &&
		     extent_type != BTRFS_FILE_EXTENT_PREALLOC) ||
		    (btrfs_file_extent_disk_bytenr(leaf, fi) !=
		     extent_key->objectid)) {
			path->slots[0]++;
			ret = 1;
			goto next;
		}

		num_bytes = btrfs_file_extent_num_bytes(leaf, fi);
		ext_offset = btrfs_file_extent_offset(leaf, fi);

		if (search_end == (u64)-1) {
			search_end = key.offset - ext_offset +
				btrfs_file_extent_ram_bytes(leaf, fi);
		}

		if (!extent_locked) {
			lock_start = key.offset;
			lock_end = lock_start + num_bytes - 1;
		} else {
			if (lock_start > key.offset ||
			    lock_end + 1 < key.offset + num_bytes) {
				unlock_extent(&BTRFS_I(inode)->io_tree,
					      lock_start, lock_end, GFP_NOFS);
				extent_locked = 0;
			}
		}

		if (!inode) {
			btrfs_release_path(root, path);

			inode = btrfs_iget_locked(root->fs_info->sb,
						  key.objectid, root);
			if (inode->i_state & I_NEW) {
				BTRFS_I(inode)->root = root;
				BTRFS_I(inode)->location.objectid =
					key.objectid;
				BTRFS_I(inode)->location.type =
					BTRFS_INODE_ITEM_KEY;
				BTRFS_I(inode)->location.offset = 0;
				btrfs_read_locked_inode(inode);
				unlock_new_inode(inode);
			}
			/*
			 * some code call btrfs_commit_transaction while
			 * holding the i_mutex, so we can't use mutex_lock
			 * here.
			 */
			if (is_bad_inode(inode) ||
			    !mutex_trylock(&inode->i_mutex)) {
				iput(inode);
				inode = NULL;
				key.offset = (u64)-1;
				goto skip;
			}
		}

		if (!extent_locked) {
			struct btrfs_ordered_extent *ordered;

			btrfs_release_path(root, path);

			lock_extent(&BTRFS_I(inode)->io_tree, lock_start,
				    lock_end, GFP_NOFS);
			ordered = btrfs_lookup_first_ordered_extent(inode,
								    lock_end);
			if (ordered &&
			    ordered->file_offset <= lock_end &&
			    ordered->file_offset + ordered->len > lock_start) {
				unlock_extent(&BTRFS_I(inode)->io_tree,
					      lock_start, lock_end, GFP_NOFS);
				btrfs_start_ordered_extent(inode, ordered, 1);
				btrfs_put_ordered_extent(ordered);
				key.offset += num_bytes;
				goto skip;
			}
			if (ordered)
				btrfs_put_ordered_extent(ordered);

			extent_locked = 1;
			continue;
		}

		if (nr_extents == 1) {
			/* update extent pointer in place */
			btrfs_set_file_extent_disk_bytenr(leaf, fi,
						new_extents[0].disk_bytenr);
			btrfs_set_file_extent_disk_num_bytes(leaf, fi,
						new_extents[0].disk_num_bytes);
			btrfs_mark_buffer_dirty(leaf);

			btrfs_drop_extent_cache(inode, key.offset,
						key.offset + num_bytes - 1, 0);

			ret = btrfs_inc_extent_ref(trans, root,
						new_extents[0].disk_bytenr,
						new_extents[0].disk_num_bytes,
						leaf->start,
						root->root_key.objectid,
						trans->transid,
						key.objectid);
			BUG_ON(ret);

			ret = btrfs_free_extent(trans, root,
						extent_key->objectid,
						extent_key->offset,
						leaf->start,
						btrfs_header_owner(leaf),
						btrfs_header_generation(leaf),
						key.objectid, 0);
			BUG_ON(ret);

			btrfs_release_path(root, path);
			key.offset += num_bytes;
		} else {
			BUG_ON(1);
#if 0
			u64 alloc_hint;
			u64 extent_len;
			int i;
			/*
			 * drop old extent pointer at first, then insert the
			 * new pointers one bye one
			 */
			btrfs_release_path(root, path);
			ret = btrfs_drop_extents(trans, root, inode, key.offset,
						 key.offset + num_bytes,
						 key.offset, &alloc_hint);
			BUG_ON(ret);

			for (i = 0; i < nr_extents; i++) {
				if (ext_offset >= new_extents[i].num_bytes) {
					ext_offset -= new_extents[i].num_bytes;
					continue;
				}
				extent_len = min(new_extents[i].num_bytes -
						 ext_offset, num_bytes);

				ret = btrfs_insert_empty_item(trans, root,
							      path, &key,
							      sizeof(*fi));
				BUG_ON(ret);

				leaf = path->nodes[0];
				fi = btrfs_item_ptr(leaf, path->slots[0],
						struct btrfs_file_extent_item);
				btrfs_set_file_extent_generation(leaf, fi,
							trans->transid);
				btrfs_set_file_extent_type(leaf, fi,
							BTRFS_FILE_EXTENT_REG);
				btrfs_set_file_extent_disk_bytenr(leaf, fi,
						new_extents[i].disk_bytenr);
				btrfs_set_file_extent_disk_num_bytes(leaf, fi,
						new_extents[i].disk_num_bytes);
				btrfs_set_file_extent_ram_bytes(leaf, fi,
						new_extents[i].ram_bytes);

				btrfs_set_file_extent_compression(leaf, fi,
						new_extents[i].compression);
				btrfs_set_file_extent_encryption(leaf, fi,
						new_extents[i].encryption);
				btrfs_set_file_extent_other_encoding(leaf, fi,
						new_extents[i].other_encoding);

				btrfs_set_file_extent_num_bytes(leaf, fi,
							extent_len);
				ext_offset += new_extents[i].offset;
				btrfs_set_file_extent_offset(leaf, fi,
							ext_offset);
				btrfs_mark_buffer_dirty(leaf);

				btrfs_drop_extent_cache(inode, key.offset,
						key.offset + extent_len - 1, 0);

				ret = btrfs_inc_extent_ref(trans, root,
						new_extents[i].disk_bytenr,
						new_extents[i].disk_num_bytes,
						leaf->start,
						root->root_key.objectid,
						trans->transid, key.objectid);
				BUG_ON(ret);
				btrfs_release_path(root, path);

				inode_add_bytes(inode, extent_len);

				ext_offset = 0;
				num_bytes -= extent_len;
				key.offset += extent_len;

				if (num_bytes == 0)
					break;
			}
			BUG_ON(i >= nr_extents);
#endif
		}

		if (extent_locked) {
			unlock_extent(&BTRFS_I(inode)->io_tree, lock_start,
				      lock_end, GFP_NOFS);
			extent_locked = 0;
		}
skip:
		if (ref_path->owner_objectid != BTRFS_MULTIPLE_OBJECTIDS &&
		    key.offset >= search_end)
			break;

		cond_resched();
	}
	ret = 0;
out:
	btrfs_release_path(root, path);
	if (inode) {
		mutex_unlock(&inode->i_mutex);
		if (extent_locked) {
			unlock_extent(&BTRFS_I(inode)->io_tree, lock_start,
				      lock_end, GFP_NOFS);
		}
		iput(inode);
	}
	return ret;
}

int btrfs_reloc_tree_cache_ref(struct btrfs_trans_handle *trans,
			       struct btrfs_root *root,
			       struct extent_buffer *buf, u64 orig_start)
{
	int level;
	int ret;

	BUG_ON(btrfs_header_generation(buf) != trans->transid);
	BUG_ON(root->root_key.objectid != BTRFS_TREE_RELOC_OBJECTID);

	level = btrfs_header_level(buf);
	if (level == 0) {
		struct btrfs_leaf_ref *ref;
		struct btrfs_leaf_ref *orig_ref;

		orig_ref = btrfs_lookup_leaf_ref(root, orig_start);
		if (!orig_ref)
			return -ENOENT;

		ref = btrfs_alloc_leaf_ref(root, orig_ref->nritems);
		if (!ref) {
			btrfs_free_leaf_ref(root, orig_ref);
			return -ENOMEM;
		}

		ref->nritems = orig_ref->nritems;
		memcpy(ref->extents, orig_ref->extents,
			sizeof(ref->extents[0]) * ref->nritems);

		btrfs_free_leaf_ref(root, orig_ref);

		ref->root_gen = trans->transid;
		ref->bytenr = buf->start;
		ref->owner = btrfs_header_owner(buf);
		ref->generation = btrfs_header_generation(buf);

		ret = btrfs_add_leaf_ref(root, ref, 0);
		WARN_ON(ret);
		btrfs_free_leaf_ref(root, ref);
	}
	return 0;
}

static noinline int invalidate_extent_cache(struct btrfs_root *root,
					struct extent_buffer *leaf,
					struct btrfs_block_group_cache *group,
					struct btrfs_root *target_root)
{
	struct btrfs_key key;
	struct inode *inode = NULL;
	struct btrfs_file_extent_item *fi;
	u64 num_bytes;
	u64 skip_objectid = 0;
	u32 nritems;
	u32 i;

	nritems = btrfs_header_nritems(leaf);
	for (i = 0; i < nritems; i++) {
		btrfs_item_key_to_cpu(leaf, &key, i);
		if (key.objectid == skip_objectid ||
		    key.type != BTRFS_EXTENT_DATA_KEY)
			continue;
		fi = btrfs_item_ptr(leaf, i, struct btrfs_file_extent_item);
		if (btrfs_file_extent_type(leaf, fi) ==
		    BTRFS_FILE_EXTENT_INLINE)
			continue;
		if (btrfs_file_extent_disk_bytenr(leaf, fi) == 0)
			continue;
		if (!inode || inode->i_ino != key.objectid) {
			iput(inode);
			inode = btrfs_ilookup(target_root->fs_info->sb,
					      key.objectid, target_root, 1);
		}
		if (!inode) {
			skip_objectid = key.objectid;
			continue;
		}
		num_bytes = btrfs_file_extent_num_bytes(leaf, fi);

		lock_extent(&BTRFS_I(inode)->io_tree, key.offset,
			    key.offset + num_bytes - 1, GFP_NOFS);
		btrfs_drop_extent_cache(inode, key.offset,
					key.offset + num_bytes - 1, 1);
		unlock_extent(&BTRFS_I(inode)->io_tree, key.offset,
			      key.offset + num_bytes - 1, GFP_NOFS);
		cond_resched();
	}
	iput(inode);
	return 0;
}

static noinline int replace_extents_in_leaf(struct btrfs_trans_handle *trans,
					struct btrfs_root *root,
					struct extent_buffer *leaf,
					struct btrfs_block_group_cache *group,
					struct inode *reloc_inode)
{
	struct btrfs_key key;
	struct btrfs_key extent_key;
	struct btrfs_file_extent_item *fi;
	struct btrfs_leaf_ref *ref;
	struct disk_extent *new_extent;
	u64 bytenr;
	u64 num_bytes;
	u32 nritems;
	u32 i;
	int ext_index;
	int nr_extent;
	int ret;

	new_extent = kmalloc(sizeof(*new_extent), GFP_NOFS);
	BUG_ON(!new_extent);

	ref = btrfs_lookup_leaf_ref(root, leaf->start);
	BUG_ON(!ref);

	ext_index = -1;
	nritems = btrfs_header_nritems(leaf);
	for (i = 0; i < nritems; i++) {
		btrfs_item_key_to_cpu(leaf, &key, i);
		if (btrfs_key_type(&key) != BTRFS_EXTENT_DATA_KEY)
			continue;
		fi = btrfs_item_ptr(leaf, i, struct btrfs_file_extent_item);
		if (btrfs_file_extent_type(leaf, fi) ==
		    BTRFS_FILE_EXTENT_INLINE)
			continue;
		bytenr = btrfs_file_extent_disk_bytenr(leaf, fi);
		num_bytes = btrfs_file_extent_disk_num_bytes(leaf, fi);
		if (bytenr == 0)
			continue;

		ext_index++;
		if (bytenr >= group->key.objectid + group->key.offset ||
		    bytenr + num_bytes <= group->key.objectid)
			continue;

		extent_key.objectid = bytenr;
		extent_key.offset = num_bytes;
		extent_key.type = BTRFS_EXTENT_ITEM_KEY;
		nr_extent = 1;
		ret = get_new_locations(reloc_inode, &extent_key,
					group->key.objectid, 1,
					&new_extent, &nr_extent);
		if (ret > 0)
			continue;
		BUG_ON(ret < 0);

		BUG_ON(ref->extents[ext_index].bytenr != bytenr);
		BUG_ON(ref->extents[ext_index].num_bytes != num_bytes);
		ref->extents[ext_index].bytenr = new_extent->disk_bytenr;
		ref->extents[ext_index].num_bytes = new_extent->disk_num_bytes;

		btrfs_set_file_extent_disk_bytenr(leaf, fi,
						new_extent->disk_bytenr);
		btrfs_set_file_extent_disk_num_bytes(leaf, fi,
						new_extent->disk_num_bytes);
		btrfs_mark_buffer_dirty(leaf);

		ret = btrfs_inc_extent_ref(trans, root,
					new_extent->disk_bytenr,
					new_extent->disk_num_bytes,
					leaf->start,
					root->root_key.objectid,
					trans->transid, key.objectid);
		BUG_ON(ret);
		ret = btrfs_free_extent(trans, root,
					bytenr, num_bytes, leaf->start,
					btrfs_header_owner(leaf),
					btrfs_header_generation(leaf),
					key.objectid, 0);
		BUG_ON(ret);
		cond_resched();
	}
	kfree(new_extent);
	BUG_ON(ext_index + 1 != ref->nritems);
	btrfs_free_leaf_ref(root, ref);
	return 0;
}

int btrfs_free_reloc_root(struct btrfs_trans_handle *trans,
			  struct btrfs_root *root)
{
	struct btrfs_root *reloc_root;
	int ret;

	if (root->reloc_root) {
		reloc_root = root->reloc_root;
		root->reloc_root = NULL;
		list_add(&reloc_root->dead_list,
			 &root->fs_info->dead_reloc_roots);

		btrfs_set_root_bytenr(&reloc_root->root_item,
				      reloc_root->node->start);
		btrfs_set_root_level(&root->root_item,
				     btrfs_header_level(reloc_root->node));
		memset(&reloc_root->root_item.drop_progress, 0,
			sizeof(struct btrfs_disk_key));
		reloc_root->root_item.drop_level = 0;

		ret = btrfs_update_root(trans, root->fs_info->tree_root,
					&reloc_root->root_key,
					&reloc_root->root_item);
		BUG_ON(ret);
	}
	return 0;
}

int btrfs_drop_dead_reloc_roots(struct btrfs_root *root)
{
	struct btrfs_trans_handle *trans;
	struct btrfs_root *reloc_root;
	struct btrfs_root *prev_root = NULL;
	struct list_head dead_roots;
	int ret;
	unsigned long nr;

	INIT_LIST_HEAD(&dead_roots);
	list_splice_init(&root->fs_info->dead_reloc_roots, &dead_roots);

	while (!list_empty(&dead_roots)) {
		reloc_root = list_entry(dead_roots.prev,
					struct btrfs_root, dead_list);
		list_del_init(&reloc_root->dead_list);

		BUG_ON(reloc_root->commit_root != NULL);
		while (1) {
			trans = btrfs_join_transaction(root, 1);
			BUG_ON(!trans);

			mutex_lock(&root->fs_info->drop_mutex);
			ret = btrfs_drop_snapshot(trans, reloc_root);
			if (ret != -EAGAIN)
				break;
			mutex_unlock(&root->fs_info->drop_mutex);

			nr = trans->blocks_used;
			ret = btrfs_end_transaction(trans, root);
			BUG_ON(ret);
			btrfs_btree_balance_dirty(root, nr);
		}

		free_extent_buffer(reloc_root->node);

		ret = btrfs_del_root(trans, root->fs_info->tree_root,
				     &reloc_root->root_key);
		BUG_ON(ret);
		mutex_unlock(&root->fs_info->drop_mutex);

		nr = trans->blocks_used;
		ret = btrfs_end_transaction(trans, root);
		BUG_ON(ret);
		btrfs_btree_balance_dirty(root, nr);

		kfree(prev_root);
		prev_root = reloc_root;
	}
	if (prev_root) {
		btrfs_remove_leaf_refs(prev_root, (u64)-1, 0);
		kfree(prev_root);
	}
	return 0;
}

int btrfs_add_dead_reloc_root(struct btrfs_root *root)
{
	list_add(&root->dead_list, &root->fs_info->dead_reloc_roots);
	return 0;
}

int btrfs_cleanup_reloc_trees(struct btrfs_root *root)
{
	struct btrfs_root *reloc_root;
	struct btrfs_trans_handle *trans;
	struct btrfs_key location;
	int found;
	int ret;

	mutex_lock(&root->fs_info->tree_reloc_mutex);
	ret = btrfs_find_dead_roots(root, BTRFS_TREE_RELOC_OBJECTID, NULL);
	BUG_ON(ret);
	found = !list_empty(&root->fs_info->dead_reloc_roots);
	mutex_unlock(&root->fs_info->tree_reloc_mutex);

	if (found) {
		trans = btrfs_start_transaction(root, 1);
		BUG_ON(!trans);
		ret = btrfs_commit_transaction(trans, root);
		BUG_ON(ret);
	}

	location.objectid = BTRFS_DATA_RELOC_TREE_OBJECTID;
	location.offset = (u64)-1;
	location.type = BTRFS_ROOT_ITEM_KEY;

	reloc_root = btrfs_read_fs_root_no_name(root->fs_info, &location);
	BUG_ON(!reloc_root);
	btrfs_orphan_cleanup(reloc_root);
	return 0;
}

static noinline int init_reloc_tree(struct btrfs_trans_handle *trans,
				    struct btrfs_root *root)
{
	struct btrfs_root *reloc_root;
	struct extent_buffer *eb;
	struct btrfs_root_item *root_item;
	struct btrfs_key root_key;
	int ret;

	BUG_ON(!root->ref_cows);
	if (root->reloc_root)
		return 0;

	root_item = kmalloc(sizeof(*root_item), GFP_NOFS);
	BUG_ON(!root_item);

	ret = btrfs_copy_root(trans, root, root->commit_root,
			      &eb, BTRFS_TREE_RELOC_OBJECTID);
	BUG_ON(ret);

	root_key.objectid = BTRFS_TREE_RELOC_OBJECTID;
	root_key.offset = root->root_key.objectid;
	root_key.type = BTRFS_ROOT_ITEM_KEY;

	memcpy(root_item, &root->root_item, sizeof(root_item));
	btrfs_set_root_refs(root_item, 0);
	btrfs_set_root_bytenr(root_item, eb->start);
	btrfs_set_root_level(root_item, btrfs_header_level(eb));
	btrfs_set_root_generation(root_item, trans->transid);

	btrfs_tree_unlock(eb);
	free_extent_buffer(eb);

	ret = btrfs_insert_root(trans, root->fs_info->tree_root,
				&root_key, root_item);
	BUG_ON(ret);
	kfree(root_item);

	reloc_root = btrfs_read_fs_root_no_radix(root->fs_info->tree_root,
						 &root_key);
	BUG_ON(!reloc_root);
	reloc_root->last_trans = trans->transid;
	reloc_root->commit_root = NULL;
	reloc_root->ref_tree = &root->fs_info->reloc_ref_tree;

	root->reloc_root = reloc_root;
	return 0;
}

/*
 * Core function of space balance.
 *
 * The idea is using reloc trees to relocate tree blocks in reference
 * counted roots. There is one reloc tree for each subvol, and all
 * reloc trees share same root key objectid. Reloc trees are snapshots
 * of the latest committed roots of subvols (root->commit_root).
 *
 * To relocate a tree block referenced by a subvol, there are two steps.
 * COW the block through subvol's reloc tree, then update block pointer
 * in the subvol to point to the new block. Since all reloc trees share
 * same root key objectid, doing special handing for tree blocks owned
 * by them is easy. Once a tree block has been COWed in one reloc tree,
 * we can use the resulting new block directly when the same block is
 * required to COW again through other reloc trees. By this way, relocated
 * tree blocks are shared between reloc trees, so they are also shared
 * between subvols.
 */
static noinline int relocate_one_path(struct btrfs_trans_handle *trans,
				      struct btrfs_root *root,
				      struct btrfs_path *path,
				      struct btrfs_key *first_key,
				      struct btrfs_ref_path *ref_path,
				      struct btrfs_block_group_cache *group,
				      struct inode *reloc_inode)
{
	struct btrfs_root *reloc_root;
	struct extent_buffer *eb = NULL;
	struct btrfs_key *keys;
	u64 *nodes;
	int level;
	int shared_level;
	int lowest_level = 0;
	int ret;

	if (ref_path->owner_objectid < BTRFS_FIRST_FREE_OBJECTID)
		lowest_level = ref_path->owner_objectid;

	if (!root->ref_cows) {
		path->lowest_level = lowest_level;
		ret = btrfs_search_slot(trans, root, first_key, path, 0, 1);
		BUG_ON(ret < 0);
		path->lowest_level = 0;
		btrfs_release_path(root, path);
		return 0;
	}

	mutex_lock(&root->fs_info->tree_reloc_mutex);
	ret = init_reloc_tree(trans, root);
	BUG_ON(ret);
	reloc_root = root->reloc_root;

	shared_level = ref_path->shared_level;
	ref_path->shared_level = BTRFS_MAX_LEVEL - 1;

	keys = ref_path->node_keys;
	nodes = ref_path->new_nodes;
	memset(&keys[shared_level + 1], 0,
	       sizeof(*keys) * (BTRFS_MAX_LEVEL - shared_level - 1));
	memset(&nodes[shared_level + 1], 0,
	       sizeof(*nodes) * (BTRFS_MAX_LEVEL - shared_level - 1));

	if (nodes[lowest_level] == 0) {
		path->lowest_level = lowest_level;
		ret = btrfs_search_slot(trans, reloc_root, first_key, path,
					0, 1);
		BUG_ON(ret);
		for (level = lowest_level; level < BTRFS_MAX_LEVEL; level++) {
			eb = path->nodes[level];
			if (!eb || eb == reloc_root->node)
				break;
			nodes[level] = eb->start;
			if (level == 0)
				btrfs_item_key_to_cpu(eb, &keys[level], 0);
			else
				btrfs_node_key_to_cpu(eb, &keys[level], 0);
		}
		if (nodes[0] &&
		    ref_path->owner_objectid >= BTRFS_FIRST_FREE_OBJECTID) {
			eb = path->nodes[0];
			ret = replace_extents_in_leaf(trans, reloc_root, eb,
						      group, reloc_inode);
			BUG_ON(ret);
		}
		btrfs_release_path(reloc_root, path);
	} else {
		ret = btrfs_merge_path(trans, reloc_root, keys, nodes,
				       lowest_level);
		BUG_ON(ret);
	}

	/*
	 * replace tree blocks in the fs tree with tree blocks in
	 * the reloc tree.
	 */
	ret = btrfs_merge_path(trans, root, keys, nodes, lowest_level);
	BUG_ON(ret < 0);

	if (ref_path->owner_objectid >= BTRFS_FIRST_FREE_OBJECTID) {
		ret = btrfs_search_slot(trans, reloc_root, first_key, path,
					0, 0);
		BUG_ON(ret);
		extent_buffer_get(path->nodes[0]);
		eb = path->nodes[0];
		btrfs_release_path(reloc_root, path);
		ret = invalidate_extent_cache(reloc_root, eb, group, root);
		BUG_ON(ret);
		free_extent_buffer(eb);
	}

	mutex_unlock(&root->fs_info->tree_reloc_mutex);
	path->lowest_level = 0;
	return 0;
}

static noinline int relocate_tree_block(struct btrfs_trans_handle *trans,
					struct btrfs_root *root,
					struct btrfs_path *path,
					struct btrfs_key *first_key,
					struct btrfs_ref_path *ref_path)
{
	int ret;

	ret = relocate_one_path(trans, root, path, first_key,
				ref_path, NULL, NULL);
	BUG_ON(ret);

	if (root == root->fs_info->extent_root)
		btrfs_extent_post_op(trans, root);

	return 0;
}

static noinline int del_extent_zero(struct btrfs_trans_handle *trans,
				    struct btrfs_root *extent_root,
				    struct btrfs_path *path,
				    struct btrfs_key *extent_key)
{
	int ret;

	ret = btrfs_search_slot(trans, extent_root, extent_key, path, -1, 1);
	if (ret)
		goto out;
	ret = btrfs_del_item(trans, extent_root, path);
out:
	btrfs_release_path(extent_root, path);
	return ret;
}

static noinline struct btrfs_root *read_ref_root(struct btrfs_fs_info *fs_info,
						struct btrfs_ref_path *ref_path)
{
	struct btrfs_key root_key;

	root_key.objectid = ref_path->root_objectid;
	root_key.type = BTRFS_ROOT_ITEM_KEY;
	if (is_cowonly_root(ref_path->root_objectid))
		root_key.offset = 0;
	else
		root_key.offset = (u64)-1;

	return btrfs_read_fs_root_no_name(fs_info, &root_key);
}

static noinline int relocate_one_extent(struct btrfs_root *extent_root,
					struct btrfs_path *path,
					struct btrfs_key *extent_key,
					struct btrfs_block_group_cache *group,
					struct inode *reloc_inode, int pass)
{
	struct btrfs_trans_handle *trans;
	struct btrfs_root *found_root;
	struct btrfs_ref_path *ref_path = NULL;
	struct disk_extent *new_extents = NULL;
	int nr_extents = 0;
	int loops;
	int ret;
	int level;
	struct btrfs_key first_key;
	u64 prev_block = 0;


	trans = btrfs_start_transaction(extent_root, 1);
	BUG_ON(!trans);

	if (extent_key->objectid == 0) {
		ret = del_extent_zero(trans, extent_root, path, extent_key);
		goto out;
	}

	ref_path = kmalloc(sizeof(*ref_path), GFP_NOFS);
	if (!ref_path) {
		ret = -ENOMEM;
		goto out;
	}

	for (loops = 0; ; loops++) {
		if (loops == 0) {
			ret = btrfs_first_ref_path(trans, extent_root, ref_path,
						   extent_key->objectid);
		} else {
			ret = btrfs_next_ref_path(trans, extent_root, ref_path);
		}
		if (ret < 0)
			goto out;
		if (ret > 0)
			break;

		if (ref_path->root_objectid == BTRFS_TREE_LOG_OBJECTID ||
		    ref_path->root_objectid == BTRFS_TREE_RELOC_OBJECTID)
			continue;

		found_root = read_ref_root(extent_root->fs_info, ref_path);
		BUG_ON(!found_root);
		/*
		 * for reference counted tree, only process reference paths
		 * rooted at the latest committed root.
		 */
		if (found_root->ref_cows &&
		    ref_path->root_generation != found_root->root_key.offset)
			continue;

		if (ref_path->owner_objectid >= BTRFS_FIRST_FREE_OBJECTID) {
			if (pass == 0) {
				/*
				 * copy data extents to new locations
				 */
				u64 group_start = group->key.objectid;
				ret = relocate_data_extent(reloc_inode,
							   extent_key,
							   group_start);
				if (ret < 0)
					goto out;
				break;
			}
			level = 0;
		} else {
			level = ref_path->owner_objectid;
		}

		if (prev_block != ref_path->nodes[level]) {
			struct extent_buffer *eb;
			u64 block_start = ref_path->nodes[level];
			u64 block_size = btrfs_level_size(found_root, level);

			eb = read_tree_block(found_root, block_start,
					     block_size, 0);
			btrfs_tree_lock(eb);
			BUG_ON(level != btrfs_header_level(eb));

			if (level == 0)
				btrfs_item_key_to_cpu(eb, &first_key, 0);
			else
				btrfs_node_key_to_cpu(eb, &first_key, 0);

			btrfs_tree_unlock(eb);
			free_extent_buffer(eb);
			prev_block = block_start;
		}

		mutex_lock(&extent_root->fs_info->trans_mutex);
		btrfs_record_root_in_trans(found_root);
		mutex_unlock(&extent_root->fs_info->trans_mutex);
		if (ref_path->owner_objectid >= BTRFS_FIRST_FREE_OBJECTID) {
			/*
			 * try to update data extent references while
			 * keeping metadata shared between snapshots.
			 */
			if (pass == 1) {
				ret = relocate_one_path(trans, found_root,
						path, &first_key, ref_path,
						group, reloc_inode);
				if (ret < 0)
					goto out;
				continue;
			}
			/*
			 * use fallback method to process the remaining
			 * references.
			 */
			if (!new_extents) {
				u64 group_start = group->key.objectid;
				new_extents = kmalloc(sizeof(*new_extents),
						      GFP_NOFS);
				nr_extents = 1;
				ret = get_new_locations(reloc_inode,
							extent_key,
							group_start, 1,
							&new_extents,
							&nr_extents);
				if (ret)
					goto out;
			}
			ret = replace_one_extent(trans, found_root,
						path, extent_key,
						&first_key, ref_path,
						new_extents, nr_extents);
		} else {
			ret = relocate_tree_block(trans, found_root, path,
						  &first_key, ref_path);
		}
		if (ret < 0)
			goto out;
	}
	ret = 0;
out:
	btrfs_end_transaction(trans, extent_root);
	kfree(new_extents);
	kfree(ref_path);
	return ret;
}

static u64 update_block_group_flags(struct btrfs_root *root, u64 flags)
{
	u64 num_devices;
	u64 stripped = BTRFS_BLOCK_GROUP_RAID0 |
		BTRFS_BLOCK_GROUP_RAID1 | BTRFS_BLOCK_GROUP_RAID10;

	num_devices = root->fs_info->fs_devices->rw_devices;
	if (num_devices == 1) {
		stripped |= BTRFS_BLOCK_GROUP_DUP;
		stripped = flags & ~stripped;

		/* turn raid0 into single device chunks */
		if (flags & BTRFS_BLOCK_GROUP_RAID0)
			return stripped;

		/* turn mirroring into duplication */
		if (flags & (BTRFS_BLOCK_GROUP_RAID1 |
			     BTRFS_BLOCK_GROUP_RAID10))
			return stripped | BTRFS_BLOCK_GROUP_DUP;
		return flags;
	} else {
		/* they already had raid on here, just return */
		if (flags & stripped)
			return flags;

		stripped |= BTRFS_BLOCK_GROUP_DUP;
		stripped = flags & ~stripped;

		/* switch duplicated blocks with raid1 */
		if (flags & BTRFS_BLOCK_GROUP_DUP)
			return stripped | BTRFS_BLOCK_GROUP_RAID1;

		/* turn single device chunks into raid0 */
		return stripped | BTRFS_BLOCK_GROUP_RAID0;
	}
	return flags;
}

static int __alloc_chunk_for_shrink(struct btrfs_root *root,
		     struct btrfs_block_group_cache *shrink_block_group,
		     int force)
{
	struct btrfs_trans_handle *trans;
	u64 new_alloc_flags;
	u64 calc;

	spin_lock(&shrink_block_group->lock);
	if (btrfs_block_group_used(&shrink_block_group->item) > 0) {
		spin_unlock(&shrink_block_group->lock);

		trans = btrfs_start_transaction(root, 1);
		spin_lock(&shrink_block_group->lock);

		new_alloc_flags = update_block_group_flags(root,
						   shrink_block_group->flags);
		if (new_alloc_flags != shrink_block_group->flags) {
			calc =
			     btrfs_block_group_used(&shrink_block_group->item);
		} else {
			calc = shrink_block_group->key.offset;
		}
		spin_unlock(&shrink_block_group->lock);

		do_chunk_alloc(trans, root->fs_info->extent_root,
			       calc + 2 * 1024 * 1024, new_alloc_flags, force);

		btrfs_end_transaction(trans, root);
	} else
		spin_unlock(&shrink_block_group->lock);
	return 0;
}

static int __insert_orphan_inode(struct btrfs_trans_handle *trans,
				 struct btrfs_root *root,
				 u64 objectid, u64 size)
{
	struct btrfs_path *path;
	struct btrfs_inode_item *item;
	struct extent_buffer *leaf;
	int ret;

	path = btrfs_alloc_path();
	if (!path)
		return -ENOMEM;

	ret = btrfs_insert_empty_inode(trans, root, path, objectid);
	if (ret)
		goto out;

	leaf = path->nodes[0];
	item = btrfs_item_ptr(leaf, path->slots[0], struct btrfs_inode_item);
	memset_extent_buffer(leaf, 0, (unsigned long)item, sizeof(*item));
	btrfs_set_inode_generation(leaf, item, 1);
	btrfs_set_inode_size(leaf, item, size);
	btrfs_set_inode_mode(leaf, item, S_IFREG | 0600);
	btrfs_set_inode_flags(leaf, item, BTRFS_INODE_NOCOMPRESS);
	btrfs_mark_buffer_dirty(leaf);
	btrfs_release_path(root, path);
out:
	btrfs_free_path(path);
	return ret;
}

static noinline struct inode *create_reloc_inode(struct btrfs_fs_info *fs_info,
					struct btrfs_block_group_cache *group)
{
	struct inode *inode = NULL;
	struct btrfs_trans_handle *trans;
	struct btrfs_root *root;
	struct btrfs_key root_key;
	u64 objectid = BTRFS_FIRST_FREE_OBJECTID;
	int err = 0;

	root_key.objectid = BTRFS_DATA_RELOC_TREE_OBJECTID;
	root_key.type = BTRFS_ROOT_ITEM_KEY;
	root_key.offset = (u64)-1;
	root = btrfs_read_fs_root_no_name(fs_info, &root_key);
	if (IS_ERR(root))
		return ERR_CAST(root);

	trans = btrfs_start_transaction(root, 1);
	BUG_ON(!trans);

	err = btrfs_find_free_objectid(trans, root, objectid, &objectid);
	if (err)
		goto out;

	err = __insert_orphan_inode(trans, root, objectid, group->key.offset);
	BUG_ON(err);

	err = btrfs_insert_file_extent(trans, root, objectid, 0, 0, 0,
				       group->key.offset, 0, group->key.offset,
				       0, 0, 0);
	BUG_ON(err);

	inode = btrfs_iget_locked(root->fs_info->sb, objectid, root);
	if (inode->i_state & I_NEW) {
		BTRFS_I(inode)->root = root;
		BTRFS_I(inode)->location.objectid = objectid;
		BTRFS_I(inode)->location.type = BTRFS_INODE_ITEM_KEY;
		BTRFS_I(inode)->location.offset = 0;
		btrfs_read_locked_inode(inode);
		unlock_new_inode(inode);
		BUG_ON(is_bad_inode(inode));
	} else {
		BUG_ON(1);
	}
	BTRFS_I(inode)->index_cnt = group->key.objectid;

	err = btrfs_orphan_add(trans, inode);
out:
	btrfs_end_transaction(trans, root);
	if (err) {
		if (inode)
			iput(inode);
		inode = ERR_PTR(err);
	}
	return inode;
}

int btrfs_reloc_clone_csums(struct inode *inode, u64 file_pos, u64 len)
{

	struct btrfs_ordered_sum *sums;
	struct btrfs_sector_sum *sector_sum;
	struct btrfs_ordered_extent *ordered;
	struct btrfs_root *root = BTRFS_I(inode)->root;
	struct list_head list;
	size_t offset;
	int ret;
	u64 disk_bytenr;

	INIT_LIST_HEAD(&list);

	ordered = btrfs_lookup_ordered_extent(inode, file_pos);
	BUG_ON(ordered->file_offset != file_pos || ordered->len != len);

	disk_bytenr = file_pos + BTRFS_I(inode)->index_cnt;
	ret = btrfs_lookup_csums_range(root->fs_info->csum_root, disk_bytenr,
				       disk_bytenr + len - 1, &list);

	while (!list_empty(&list)) {
		sums = list_entry(list.next, struct btrfs_ordered_sum, list);
		list_del_init(&sums->list);

		sector_sum = sums->sums;
		sums->bytenr = ordered->start;

		offset = 0;
		while (offset < sums->len) {
			sector_sum->bytenr += ordered->start - disk_bytenr;
			sector_sum++;
			offset += root->sectorsize;
		}

		btrfs_add_ordered_sum(inode, ordered, sums);
	}
	btrfs_put_ordered_extent(ordered);
	return 0;
}

int btrfs_relocate_block_group(struct btrfs_root *root, u64 group_start)
{
	struct btrfs_trans_handle *trans;
	struct btrfs_path *path;
	struct btrfs_fs_info *info = root->fs_info;
	struct extent_buffer *leaf;
	struct inode *reloc_inode;
	struct btrfs_block_group_cache *block_group;
	struct btrfs_key key;
	u64 skipped;
	u64 cur_byte;
	u64 total_found;
	u32 nritems;
	int ret;
	int progress;
	int pass = 0;

	root = root->fs_info->extent_root;

	block_group = btrfs_lookup_block_group(info, group_start);
	BUG_ON(!block_group);

	printk(KERN_INFO "btrfs relocating block group %llu flags %llu\n",
	       (unsigned long long)block_group->key.objectid,
	       (unsigned long long)block_group->flags);

	path = btrfs_alloc_path();
	BUG_ON(!path);

	reloc_inode = create_reloc_inode(info, block_group);
	BUG_ON(IS_ERR(reloc_inode));

	__alloc_chunk_for_shrink(root, block_group, 1);
	set_block_group_readonly(block_group);

	btrfs_start_delalloc_inodes(info->tree_root);
	btrfs_wait_ordered_extents(info->tree_root, 0);
again:
	skipped = 0;
	total_found = 0;
	progress = 0;
	key.objectid = block_group->key.objectid;
	key.offset = 0;
	key.type = 0;
	cur_byte = key.objectid;

	trans = btrfs_start_transaction(info->tree_root, 1);
	btrfs_commit_transaction(trans, info->tree_root);

	mutex_lock(&root->fs_info->cleaner_mutex);
	btrfs_clean_old_snapshots(info->tree_root);
	btrfs_remove_leaf_refs(info->tree_root, (u64)-1, 1);
	mutex_unlock(&root->fs_info->cleaner_mutex);

	while (1) {
		ret = btrfs_search_slot(NULL, root, &key, path, 0, 0);
		if (ret < 0)
			goto out;
next:
		leaf = path->nodes[0];
		nritems = btrfs_header_nritems(leaf);
		if (path->slots[0] >= nritems) {
			ret = btrfs_next_leaf(root, path);
			if (ret < 0)
				goto out;
			if (ret == 1) {
				ret = 0;
				break;
			}
			leaf = path->nodes[0];
			nritems = btrfs_header_nritems(leaf);
		}

		btrfs_item_key_to_cpu(leaf, &key, path->slots[0]);

		if (key.objectid >= block_group->key.objectid +
		    block_group->key.offset)
			break;

		if (progress && need_resched()) {
			btrfs_release_path(root, path);
			cond_resched();
			progress = 0;
			continue;
		}
		progress = 1;

		if (btrfs_key_type(&key) != BTRFS_EXTENT_ITEM_KEY ||
		    key.objectid + key.offset <= cur_byte) {
			path->slots[0]++;
			goto next;
		}

		total_found++;
		cur_byte = key.objectid + key.offset;
		btrfs_release_path(root, path);

		__alloc_chunk_for_shrink(root, block_group, 0);
		ret = relocate_one_extent(root, path, &key, block_group,
					  reloc_inode, pass);
		BUG_ON(ret < 0);
		if (ret > 0)
			skipped++;

		key.objectid = cur_byte;
		key.type = 0;
		key.offset = 0;
	}

	btrfs_release_path(root, path);

	if (pass == 0) {
		btrfs_wait_ordered_range(reloc_inode, 0, (u64)-1);
		invalidate_mapping_pages(reloc_inode->i_mapping, 0, -1);
	}

	if (total_found > 0) {
		printk(KERN_INFO "btrfs found %llu extents in pass %d\n",
		       (unsigned long long)total_found, pass);
		pass++;
		if (total_found == skipped && pass > 2) {
			iput(reloc_inode);
			reloc_inode = create_reloc_inode(info, block_group);
			pass = 0;
		}
		goto again;
	}

	/* delete reloc_inode */
	iput(reloc_inode);

	/* unpin extents in this range */
	trans = btrfs_start_transaction(info->tree_root, 1);
	btrfs_commit_transaction(trans, info->tree_root);

	spin_lock(&block_group->lock);
	WARN_ON(block_group->pinned > 0);
	WARN_ON(block_group->reserved > 0);
	WARN_ON(btrfs_block_group_used(&block_group->item) > 0);
	spin_unlock(&block_group->lock);
	put_block_group(block_group);
	ret = 0;
out:
	btrfs_free_path(path);
	return ret;
}

static int find_first_block_group(struct btrfs_root *root,
		struct btrfs_path *path, struct btrfs_key *key)
{
	int ret = 0;
	struct btrfs_key found_key;
	struct extent_buffer *leaf;
	int slot;

	ret = btrfs_search_slot(NULL, root, key, path, 0, 0);
	if (ret < 0)
		goto out;

	while (1) {
		slot = path->slots[0];
		leaf = path->nodes[0];
		if (slot >= btrfs_header_nritems(leaf)) {
			ret = btrfs_next_leaf(root, path);
			if (ret == 0)
				continue;
			if (ret < 0)
				goto out;
			break;
		}
		btrfs_item_key_to_cpu(leaf, &found_key, slot);

		if (found_key.objectid >= key->objectid &&
		    found_key.type == BTRFS_BLOCK_GROUP_ITEM_KEY) {
			ret = 0;
			goto out;
		}
		path->slots[0]++;
	}
	ret = -ENOENT;
out:
	return ret;
}

int btrfs_free_block_groups(struct btrfs_fs_info *info)
{
	struct btrfs_block_group_cache *block_group;
	struct rb_node *n;

	spin_lock(&info->block_group_cache_lock);
	while ((n = rb_last(&info->block_group_cache_tree)) != NULL) {
		block_group = rb_entry(n, struct btrfs_block_group_cache,
				       cache_node);
		rb_erase(&block_group->cache_node,
			 &info->block_group_cache_tree);
		spin_unlock(&info->block_group_cache_lock);

		btrfs_remove_free_space_cache(block_group);
		down_write(&block_group->space_info->groups_sem);
		list_del(&block_group->list);
		up_write(&block_group->space_info->groups_sem);

		WARN_ON(atomic_read(&block_group->count) != 1);
		kfree(block_group);

		spin_lock(&info->block_group_cache_lock);
	}
	spin_unlock(&info->block_group_cache_lock);
	return 0;
}

int btrfs_read_block_groups(struct btrfs_root *root)
{
	struct btrfs_path *path;
	int ret;
	struct btrfs_block_group_cache *cache;
	struct btrfs_fs_info *info = root->fs_info;
	struct btrfs_space_info *space_info;
	struct btrfs_key key;
	struct btrfs_key found_key;
	struct extent_buffer *leaf;

	root = info->extent_root;
	key.objectid = 0;
	key.offset = 0;
	btrfs_set_key_type(&key, BTRFS_BLOCK_GROUP_ITEM_KEY);
	path = btrfs_alloc_path();
	if (!path)
		return -ENOMEM;

	while (1) {
		ret = find_first_block_group(root, path, &key);
		if (ret > 0) {
			ret = 0;
			goto error;
		}
		if (ret != 0)
			goto error;

		leaf = path->nodes[0];
		btrfs_item_key_to_cpu(leaf, &found_key, path->slots[0]);
		cache = kzalloc(sizeof(*cache), GFP_NOFS);
		if (!cache) {
			ret = -ENOMEM;
			break;
		}

		atomic_set(&cache->count, 1);
		spin_lock_init(&cache->lock);
		mutex_init(&cache->alloc_mutex);
		mutex_init(&cache->cache_mutex);
		INIT_LIST_HEAD(&cache->list);
		read_extent_buffer(leaf, &cache->item,
				   btrfs_item_ptr_offset(leaf, path->slots[0]),
				   sizeof(cache->item));
		memcpy(&cache->key, &found_key, sizeof(found_key));

		key.objectid = found_key.objectid + found_key.offset;
		btrfs_release_path(root, path);
		cache->flags = btrfs_block_group_flags(&cache->item);

		ret = update_space_info(info, cache->flags, found_key.offset,
					btrfs_block_group_used(&cache->item),
					&space_info);
		BUG_ON(ret);
		cache->space_info = space_info;
		down_write(&space_info->groups_sem);
		list_add_tail(&cache->list, &space_info->block_groups);
		up_write(&space_info->groups_sem);

		ret = btrfs_add_block_group_cache(root->fs_info, cache);
		BUG_ON(ret);

		set_avail_alloc_bits(root->fs_info, cache->flags);
		if (btrfs_chunk_readonly(root, cache->key.objectid))
			set_block_group_readonly(cache);
	}
	ret = 0;
error:
	btrfs_free_path(path);
	return ret;
}

int btrfs_make_block_group(struct btrfs_trans_handle *trans,
			   struct btrfs_root *root, u64 bytes_used,
			   u64 type, u64 chunk_objectid, u64 chunk_offset,
			   u64 size)
{
	int ret;
	struct btrfs_root *extent_root;
	struct btrfs_block_group_cache *cache;

	extent_root = root->fs_info->extent_root;

	root->fs_info->last_trans_new_blockgroup = trans->transid;

	cache = kzalloc(sizeof(*cache), GFP_NOFS);
	if (!cache)
		return -ENOMEM;

	cache->key.objectid = chunk_offset;
	cache->key.offset = size;
	cache->key.type = BTRFS_BLOCK_GROUP_ITEM_KEY;
	atomic_set(&cache->count, 1);
	spin_lock_init(&cache->lock);
	mutex_init(&cache->alloc_mutex);
	mutex_init(&cache->cache_mutex);
	INIT_LIST_HEAD(&cache->list);

	btrfs_set_block_group_used(&cache->item, bytes_used);
	btrfs_set_block_group_chunk_objectid(&cache->item, chunk_objectid);
	cache->flags = type;
	btrfs_set_block_group_flags(&cache->item, type);

	ret = update_space_info(root->fs_info, cache->flags, size, bytes_used,
				&cache->space_info);
	BUG_ON(ret);
	down_write(&cache->space_info->groups_sem);
	list_add_tail(&cache->list, &cache->space_info->block_groups);
	up_write(&cache->space_info->groups_sem);

	ret = btrfs_add_block_group_cache(root->fs_info, cache);
	BUG_ON(ret);

	ret = btrfs_insert_item(trans, extent_root, &cache->key, &cache->item,
				sizeof(cache->item));
	BUG_ON(ret);

	finish_current_insert(trans, extent_root, 0);
	ret = del_pending_extents(trans, extent_root, 0);
	BUG_ON(ret);
	set_avail_alloc_bits(extent_root->fs_info, type);

	return 0;
}

int btrfs_remove_block_group(struct btrfs_trans_handle *trans,
			     struct btrfs_root *root, u64 group_start)
{
	struct btrfs_path *path;
	struct btrfs_block_group_cache *block_group;
	struct btrfs_key key;
	int ret;

	root = root->fs_info->extent_root;

	block_group = btrfs_lookup_block_group(root->fs_info, group_start);
	BUG_ON(!block_group);
	BUG_ON(!block_group->ro);

	memcpy(&key, &block_group->key, sizeof(key));

	path = btrfs_alloc_path();
	BUG_ON(!path);

	spin_lock(&root->fs_info->block_group_cache_lock);
	rb_erase(&block_group->cache_node,
		 &root->fs_info->block_group_cache_tree);
	spin_unlock(&root->fs_info->block_group_cache_lock);
	btrfs_remove_free_space_cache(block_group);
	down_write(&block_group->space_info->groups_sem);
	list_del(&block_group->list);
	up_write(&block_group->space_info->groups_sem);

	spin_lock(&block_group->space_info->lock);
	block_group->space_info->total_bytes -= block_group->key.offset;
	block_group->space_info->bytes_readonly -= block_group->key.offset;
	spin_unlock(&block_group->space_info->lock);
	block_group->space_info->full = 0;

	put_block_group(block_group);
	put_block_group(block_group);

	ret = btrfs_search_slot(trans, root, &key, path, -1, 1);
	if (ret > 0)
		ret = -EIO;
	if (ret < 0)
		goto out;

	ret = btrfs_del_item(trans, root, path);
out:
	btrfs_free_path(path);
	return ret;
}<|MERGE_RESOLUTION|>--- conflicted
+++ resolved
@@ -2249,15 +2249,9 @@
 		ret = find_first_extent_bit(&info->extent_ins, search, &start,
 					    &end, EXTENT_WRITEBACK);
 		if (ret) {
-<<<<<<< HEAD
-			if (skipped && all && !num_inserts &&
-			    list_empty(&update_list)) {
-				skipped = 0;
-=======
 			if (restart && !num_inserts &&
 			    list_empty(&update_list)) {
 				restart = 0;
->>>>>>> 07a66d7c
 				search = 0;
 				continue;
 			}
@@ -3578,7 +3572,6 @@
 
 	if (ref->nritems == 0)
 		return 0;
-<<<<<<< HEAD
 
 	sorted = kmalloc(sizeof(*sorted) * ref->nritems, GFP_NOFS);
 	for (i = 0; i < ref->nritems; i++) {
@@ -3592,21 +3585,6 @@
 	 * into the ref cache, so this is already in order
 	 */
 	for (i = 0; i < ref->nritems; i++) {
-=======
-
-	sorted = kmalloc(sizeof(*sorted) * ref->nritems, GFP_NOFS);
-	for (i = 0; i < ref->nritems; i++) {
-		sorted[i].bytenr = ref->extents[i].bytenr;
-		sorted[i].slot = i;
-	}
-	sort(sorted, ref->nritems, sizeof(struct refsort), refsort_cmp, NULL);
-
-	/*
-	 * the items in the ref were sorted when the ref was inserted
-	 * into the ref cache, so this is already in order
-	 */
-	for (i = 0; i < ref->nritems; i++) {
->>>>>>> 07a66d7c
 		info = ref->extents + sorted[i].slot;
 		ret = __btrfs_free_extent(trans, root, info->bytenr,
 					  info->num_bytes, ref->bytenr,
