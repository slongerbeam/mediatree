/* SPDX-License-Identifier: GPL-2.0-only */
/*
 * Header file for dma buffer sharing framework.
 *
 * Copyright(C) 2011 Linaro Limited. All rights reserved.
 * Author: Sumit Semwal <sumit.semwal@ti.com>
 *
 * Many thanks to linaro-mm-sig list, and specially
 * Arnd Bergmann <arnd@arndb.de>, Rob Clark <rob@ti.com> and
 * Daniel Vetter <daniel@ffwll.ch> for their support in creation and
 * refining of this idea.
 */
#ifndef __DMA_BUF_H__
#define __DMA_BUF_H__

#include <linux/file.h>
#include <linux/err.h>
#include <linux/scatterlist.h>
#include <linux/list.h>
#include <linux/dma-mapping.h>
#include <linux/fs.h>
#include <linux/dma-fence.h>
#include <linux/wait.h>

struct device;
struct dma_buf;
struct dma_buf_attachment;

/**
 * struct dma_buf_ops - operations possible on struct dma_buf
 * @vmap: [optional] creates a virtual mapping for the buffer into kernel
 *	  address space. Same restrictions as for vmap and friends apply.
 * @vunmap: [optional] unmaps a vmap from the buffer
 */
struct dma_buf_ops {
	/**
	  * @cache_sgt_mapping:
	  *
	  * If true the framework will cache the first mapping made for each
	  * attachment. This avoids creating mappings for attachments multiple
	  * times.
	  */
	bool cache_sgt_mapping;

	/**
	 * @attach:
	 *
	 * This is called from dma_buf_attach() to make sure that a given
	 * &dma_buf_attachment.dev can access the provided &dma_buf. Exporters
	 * which support buffer objects in special locations like VRAM or
	 * device-specific carveout areas should check whether the buffer could
	 * be move to system memory (or directly accessed by the provided
	 * device), and otherwise need to fail the attach operation.
	 *
	 * The exporter should also in general check whether the current
	 * allocation fullfills the DMA constraints of the new device. If this
	 * is not the case, and the allocation cannot be moved, it should also
	 * fail the attach operation.
	 *
	 * Any exporter-private housekeeping data can be stored in the
	 * &dma_buf_attachment.priv pointer.
	 *
	 * This callback is optional.
	 *
	 * Returns:
	 *
	 * 0 on success, negative error code on failure. It might return -EBUSY
	 * to signal that backing storage is already allocated and incompatible
	 * with the requirements of requesting device.
	 */
	int (*attach)(struct dma_buf *, struct dma_buf_attachment *);

	/**
	 * @detach:
	 *
	 * This is called by dma_buf_detach() to release a &dma_buf_attachment.
	 * Provided so that exporters can clean up any housekeeping for an
	 * &dma_buf_attachment.
	 *
	 * This callback is optional.
	 */
	void (*detach)(struct dma_buf *, struct dma_buf_attachment *);

	/**
	 * @pin:
	 *
	 * This is called by dma_buf_pin and lets the exporter know that the
	 * DMA-buf can't be moved any more.
	 *
	 * This is called with the dmabuf->resv object locked and is mutual
	 * exclusive with @cache_sgt_mapping.
	 *
	 * This callback is optional and should only be used in limited use
	 * cases like scanout and not for temporary pin operations.
	 *
	 * Returns:
	 *
	 * 0 on success, negative error code on failure.
	 */
	int (*pin)(struct dma_buf_attachment *attach);

	/**
	 * @unpin:
	 *
	 * This is called by dma_buf_unpin and lets the exporter know that the
	 * DMA-buf can be moved again.
	 *
	 * This is called with the dmabuf->resv object locked and is mutual
	 * exclusive with @cache_sgt_mapping.
	 *
	 * This callback is optional.
	 */
	void (*unpin)(struct dma_buf_attachment *attach);

	/**
	 * @map_dma_buf:
	 *
	 * This is called by dma_buf_map_attachment() and is used to map a
	 * shared &dma_buf into device address space, and it is mandatory. It
	 * can only be called if @attach has been called successfully.
	 *
	 * This call may sleep, e.g. when the backing storage first needs to be
	 * allocated, or moved to a location suitable for all currently attached
	 * devices.
	 *
	 * Note that any specific buffer attributes required for this function
	 * should get added to device_dma_parameters accessible via
	 * &device.dma_params from the &dma_buf_attachment. The @attach callback
	 * should also check these constraints.
	 *
	 * If this is being called for the first time, the exporter can now
	 * choose to scan through the list of attachments for this buffer,
	 * collate the requirements of the attached devices, and choose an
	 * appropriate backing storage for the buffer.
	 *
	 * Based on enum dma_data_direction, it might be possible to have
	 * multiple users accessing at the same time (for reading, maybe), or
	 * any other kind of sharing that the exporter might wish to make
	 * available to buffer-users.
	 *
	 * This is always called with the dmabuf->resv object locked when
	 * the dynamic_mapping flag is true.
	 *
	 * Returns:
	 *
	 * A &sg_table scatter list of or the backing storage of the DMA buffer,
	 * already mapped into the device address space of the &device attached
	 * with the provided &dma_buf_attachment.
	 *
	 * On failure, returns a negative error value wrapped into a pointer.
	 * May also return -EINTR when a signal was received while being
	 * blocked.
	 */
	struct sg_table * (*map_dma_buf)(struct dma_buf_attachment *,
					 enum dma_data_direction);
	/**
	 * @unmap_dma_buf:
	 *
	 * This is called by dma_buf_unmap_attachment() and should unmap and
	 * release the &sg_table allocated in @map_dma_buf, and it is mandatory.
	 * For static dma_buf handling this might also unpins the backing
	 * storage if this is the last mapping of the DMA buffer.
	 */
	void (*unmap_dma_buf)(struct dma_buf_attachment *,
			      struct sg_table *,
			      enum dma_data_direction);

	/* TODO: Add try_map_dma_buf version, to return immed with -EBUSY
	 * if the call would block.
	 */

	/**
	 * @release:
	 *
	 * Called after the last dma_buf_put to release the &dma_buf, and
	 * mandatory.
	 */
	void (*release)(struct dma_buf *);

	/**
	 * @begin_cpu_access:
	 *
	 * This is called from dma_buf_begin_cpu_access() and allows the
	 * exporter to ensure that the memory is actually available for cpu
	 * access - the exporter might need to allocate or swap-in and pin the
	 * backing storage. The exporter also needs to ensure that cpu access is
	 * coherent for the access direction. The direction can be used by the
	 * exporter to optimize the cache flushing, i.e. access with a different
	 * direction (read instead of write) might return stale or even bogus
	 * data (e.g. when the exporter needs to copy the data to temporary
	 * storage).
	 *
	 * This callback is optional.
	 *
	 * FIXME: This is both called through the DMA_BUF_IOCTL_SYNC command
	 * from userspace (where storage shouldn't be pinned to avoid handing
	 * de-factor mlock rights to userspace) and for the kernel-internal
	 * users of the various kmap interfaces, where the backing storage must
	 * be pinned to guarantee that the atomic kmap calls can succeed. Since
	 * there's no in-kernel users of the kmap interfaces yet this isn't a
	 * real problem.
	 *
	 * Returns:
	 *
	 * 0 on success or a negative error code on failure. This can for
	 * example fail when the backing storage can't be allocated. Can also
	 * return -ERESTARTSYS or -EINTR when the call has been interrupted and
	 * needs to be restarted.
	 */
	int (*begin_cpu_access)(struct dma_buf *, enum dma_data_direction);

	/**
	 * @end_cpu_access:
	 *
	 * This is called from dma_buf_end_cpu_access() when the importer is
	 * done accessing the CPU. The exporter can use this to flush caches and
	 * unpin any resources pinned in @begin_cpu_access.
	 * The result of any dma_buf kmap calls after end_cpu_access is
	 * undefined.
	 *
	 * This callback is optional.
	 *
	 * Returns:
	 *
	 * 0 on success or a negative error code on failure. Can return
	 * -ERESTARTSYS or -EINTR when the call has been interrupted and needs
	 * to be restarted.
	 */
	int (*end_cpu_access)(struct dma_buf *, enum dma_data_direction);

	/**
	 * @mmap:
	 *
	 * This callback is used by the dma_buf_mmap() function
	 *
	 * Note that the mapping needs to be incoherent, userspace is expected
	 * to braket CPU access using the DMA_BUF_IOCTL_SYNC interface.
	 *
	 * Because dma-buf buffers have invariant size over their lifetime, the
	 * dma-buf core checks whether a vma is too large and rejects such
	 * mappings. The exporter hence does not need to duplicate this check.
	 * Drivers do not need to check this themselves.
	 *
	 * If an exporter needs to manually flush caches and hence needs to fake
	 * coherency for mmap support, it needs to be able to zap all the ptes
	 * pointing at the backing storage. Now linux mm needs a struct
	 * address_space associated with the struct file stored in vma->vm_file
	 * to do that with the function unmap_mapping_range. But the dma_buf
	 * framework only backs every dma_buf fd with the anon_file struct file,
	 * i.e. all dma_bufs share the same file.
	 *
	 * Hence exporters need to setup their own file (and address_space)
	 * association by setting vma->vm_file and adjusting vma->vm_pgoff in
	 * the dma_buf mmap callback. In the specific case of a gem driver the
	 * exporter could use the shmem file already provided by gem (and set
	 * vm_pgoff = 0). Exporters can then zap ptes by unmapping the
	 * corresponding range of the struct address_space associated with their
	 * own file.
	 *
	 * This callback is optional.
	 *
	 * Returns:
	 *
	 * 0 on success or a negative error code on failure.
	 */
	int (*mmap)(struct dma_buf *, struct vm_area_struct *vma);

	void *(*vmap)(struct dma_buf *);
	void (*vunmap)(struct dma_buf *, void *vaddr);
};

/**
 * struct dma_buf - shared buffer object
 * @size: size of the buffer
 * @file: file pointer used for sharing buffers across, and for refcounting.
 * @attachments: list of dma_buf_attachment that denotes all devices attached,
 *               protected by dma_resv lock.
 * @ops: dma_buf_ops associated with this buffer object.
 * @lock: used internally to serialize list manipulation, attach/detach and
 *        vmap/unmap
 * @vmapping_counter: used internally to refcnt the vmaps
 * @vmap_ptr: the current vmap ptr if vmapping_counter > 0
 * @exp_name: name of the exporter; useful for debugging.
 * @name: userspace-provided name; useful for accounting and debugging,
 *        protected by @resv.
 * @owner: pointer to exporter module; used for refcounting when exporter is a
 *         kernel module.
 * @list_node: node for dma_buf accounting and debugging.
 * @priv: exporter specific private data for this buffer object.
 * @resv: reservation object linked to this dma-buf
 * @poll: for userspace poll support
 * @cb_excl: for userspace poll support
 * @cb_shared: for userspace poll support
 *
 * This represents a shared buffer, created by calling dma_buf_export(). The
 * userspace representation is a normal file descriptor, which can be created by
 * calling dma_buf_fd().
 *
 * Shared dma buffers are reference counted using dma_buf_put() and
 * get_dma_buf().
 *
 * Device DMA access is handled by the separate &struct dma_buf_attachment.
 */
struct dma_buf {
	size_t size;
	struct file *file;
	struct list_head attachments;
	const struct dma_buf_ops *ops;
	struct mutex lock;
	unsigned vmapping_counter;
	void *vmap_ptr;
	const char *exp_name;
	const char *name;
	struct module *owner;
	struct list_head list_node;
	void *priv;
	struct dma_resv *resv;

	/* poll support */
	wait_queue_head_t poll;

	struct dma_buf_poll_cb_t {
		struct dma_fence_cb cb;
		wait_queue_head_t *poll;

		__poll_t active;
	} cb_excl, cb_shared;
};

/**
 * struct dma_buf_attach_ops - importer operations for an attachment
<<<<<<< HEAD
 * @move_notify: [optional] notification that the DMA-buf is moving
=======
>>>>>>> 358c7c61
 *
 * Attachment operations implemented by the importer.
 */
struct dma_buf_attach_ops {
	/**
<<<<<<< HEAD
	 * @move_notify
=======
	 * @move_notify: [optional] notification that the DMA-buf is moving
>>>>>>> 358c7c61
	 *
	 * If this callback is provided the framework can avoid pinning the
	 * backing store while mappings exists.
	 *
	 * This callback is called with the lock of the reservation object
	 * associated with the dma_buf held and the mapping function must be
	 * called with this lock held as well. This makes sure that no mapping
	 * is created concurrently with an ongoing move operation.
	 *
	 * Mappings stay valid and are not directly affected by this callback.
	 * But the DMA-buf can now be in a different physical location, so all
	 * mappings should be destroyed and re-created as soon as possible.
	 *
	 * New mappings can be created after this callback returns, and will
	 * point to the new location of the DMA-buf.
	 */
	void (*move_notify)(struct dma_buf_attachment *attach);
};

/**
 * struct dma_buf_attachment - holds device-buffer attachment data
 * @dmabuf: buffer for this attachment.
 * @dev: device attached to the buffer.
 * @node: list of dma_buf_attachment, protected by dma_resv lock of the dmabuf.
 * @sgt: cached mapping.
 * @dir: direction of cached mapping.
 * @priv: exporter specific attachment data.
 * @importer_ops: importer operations for this attachment, if provided
 * dma_buf_map/unmap_attachment() must be called with the dma_resv lock held.
 * @importer_priv: importer specific attachment data.
 *
 * This structure holds the attachment information between the dma_buf buffer
 * and its user device(s). The list contains one attachment struct per device
 * attached to the buffer.
 *
 * An attachment is created by calling dma_buf_attach(), and released again by
 * calling dma_buf_detach(). The DMA mapping itself needed to initiate a
 * transfer is created by dma_buf_map_attachment() and freed again by calling
 * dma_buf_unmap_attachment().
 */
struct dma_buf_attachment {
	struct dma_buf *dmabuf;
	struct device *dev;
	struct list_head node;
	struct sg_table *sgt;
	enum dma_data_direction dir;
	const struct dma_buf_attach_ops *importer_ops;
	void *importer_priv;
	void *priv;
};

/**
 * struct dma_buf_export_info - holds information needed to export a dma_buf
 * @exp_name:	name of the exporter - useful for debugging.
 * @owner:	pointer to exporter module - used for refcounting kernel module
 * @ops:	Attach allocator-defined dma buf ops to the new buffer
 * @size:	Size of the buffer
 * @flags:	mode flags for the file
 * @resv:	reservation-object, NULL to allocate default one
 * @priv:	Attach private data of allocator to this buffer
 *
 * This structure holds the information required to export the buffer. Used
 * with dma_buf_export() only.
 */
struct dma_buf_export_info {
	const char *exp_name;
	struct module *owner;
	const struct dma_buf_ops *ops;
	size_t size;
	int flags;
	struct dma_resv *resv;
	void *priv;
};

/**
 * DEFINE_DMA_BUF_EXPORT_INFO - helper macro for exporters
 * @name: export-info name
 *
 * DEFINE_DMA_BUF_EXPORT_INFO macro defines the &struct dma_buf_export_info,
 * zeroes it out and pre-populates exp_name in it.
 */
#define DEFINE_DMA_BUF_EXPORT_INFO(name)	\
	struct dma_buf_export_info name = { .exp_name = KBUILD_MODNAME, \
					 .owner = THIS_MODULE }

/**
 * get_dma_buf - convenience wrapper for get_file.
 * @dmabuf:	[in]	pointer to dma_buf
 *
 * Increments the reference count on the dma-buf, needed in case of drivers
 * that either need to create additional references to the dmabuf on the
 * kernel side.  For example, an exporter that needs to keep a dmabuf ptr
 * so that subsequent exports don't create a new dmabuf.
 */
static inline void get_dma_buf(struct dma_buf *dmabuf)
{
	get_file(dmabuf->file);
}

/**
 * dma_buf_is_dynamic - check if a DMA-buf uses dynamic mappings.
 * @dmabuf: the DMA-buf to check
 *
 * Returns true if a DMA-buf exporter wants to be called with the dma_resv
 * locked for the map/unmap callbacks, false if it doesn't wants to be called
 * with the lock held.
 */
static inline bool dma_buf_is_dynamic(struct dma_buf *dmabuf)
{
	return !!dmabuf->ops->pin;
}

/**
 * dma_buf_attachment_is_dynamic - check if a DMA-buf attachment uses dynamic
 * mappinsg
 * @attach: the DMA-buf attachment to check
 *
 * Returns true if a DMA-buf importer wants to call the map/unmap functions with
 * the dma_resv lock held.
 */
static inline bool
dma_buf_attachment_is_dynamic(struct dma_buf_attachment *attach)
{
	return !!attach->importer_ops;
}

struct dma_buf_attachment *dma_buf_attach(struct dma_buf *dmabuf,
					  struct device *dev);
struct dma_buf_attachment *
dma_buf_dynamic_attach(struct dma_buf *dmabuf, struct device *dev,
		       const struct dma_buf_attach_ops *importer_ops,
		       void *importer_priv);
void dma_buf_detach(struct dma_buf *dmabuf,
		    struct dma_buf_attachment *attach);
int dma_buf_pin(struct dma_buf_attachment *attach);
void dma_buf_unpin(struct dma_buf_attachment *attach);

struct dma_buf *dma_buf_export(const struct dma_buf_export_info *exp_info);

int dma_buf_fd(struct dma_buf *dmabuf, int flags);
struct dma_buf *dma_buf_get(int fd);
void dma_buf_put(struct dma_buf *dmabuf);

struct sg_table *dma_buf_map_attachment(struct dma_buf_attachment *,
					enum dma_data_direction);
void dma_buf_unmap_attachment(struct dma_buf_attachment *, struct sg_table *,
				enum dma_data_direction);
void dma_buf_move_notify(struct dma_buf *dma_buf);
int dma_buf_begin_cpu_access(struct dma_buf *dma_buf,
			     enum dma_data_direction dir);
int dma_buf_end_cpu_access(struct dma_buf *dma_buf,
			   enum dma_data_direction dir);

int dma_buf_mmap(struct dma_buf *, struct vm_area_struct *,
		 unsigned long);
void *dma_buf_vmap(struct dma_buf *);
void dma_buf_vunmap(struct dma_buf *, void *vaddr);
#endif /* __DMA_BUF_H__ */<|MERGE_RESOLUTION|>--- conflicted
+++ resolved
@@ -329,20 +329,12 @@
 
 /**
  * struct dma_buf_attach_ops - importer operations for an attachment
-<<<<<<< HEAD
- * @move_notify: [optional] notification that the DMA-buf is moving
-=======
->>>>>>> 358c7c61
  *
  * Attachment operations implemented by the importer.
  */
 struct dma_buf_attach_ops {
 	/**
-<<<<<<< HEAD
-	 * @move_notify
-=======
 	 * @move_notify: [optional] notification that the DMA-buf is moving
->>>>>>> 358c7c61
 	 *
 	 * If this callback is provided the framework can avoid pinning the
 	 * backing store while mappings exists.
