/* Copyright (c) 2011-2014 PLUMgrid, http://plumgrid.com
 *
 * This program is free software; you can redistribute it and/or
 * modify it under the terms of version 2 of the GNU General Public
 * License as published by the Free Software Foundation.
 */
#ifndef _LINUX_BPF_H
#define _LINUX_BPF_H 1

#include <uapi/linux/bpf.h>

#include <linux/workqueue.h>
#include <linux/file.h>
#include <linux/percpu.h>
#include <linux/err.h>
#include <linux/rbtree_latch.h>
#include <linux/numa.h>
#include <linux/wait.h>

struct perf_event;
struct bpf_prog;
struct bpf_map;

/* map is generic key/value storage optionally accesible by eBPF programs */
struct bpf_map_ops {
	/* funcs callable from userspace (via syscall) */
	struct bpf_map *(*map_alloc)(union bpf_attr *attr);
	void (*map_release)(struct bpf_map *map, struct file *map_file);
	void (*map_free)(struct bpf_map *map);
	int (*map_get_next_key)(struct bpf_map *map, void *key, void *next_key);

	/* funcs callable from userspace and from eBPF programs */
	void *(*map_lookup_elem)(struct bpf_map *map, void *key);
	int (*map_update_elem)(struct bpf_map *map, void *key, void *value, u64 flags);
	int (*map_delete_elem)(struct bpf_map *map, void *key);

	/* funcs called by prog_array and perf_event_array map */
	void *(*map_fd_get_ptr)(struct bpf_map *map, struct file *map_file,
				int fd);
	void (*map_fd_put_ptr)(void *ptr);
	u32 (*map_gen_lookup)(struct bpf_map *map, struct bpf_insn *insn_buf);
	u32 (*map_fd_sys_lookup_elem)(void *ptr);
};

struct bpf_map {
	/* 1st cacheline with read-mostly members of which some
	 * are also accessed in fast-path (e.g. ops, max_entries).
	 */
	const struct bpf_map_ops *ops ____cacheline_aligned;
	struct bpf_map *inner_map_meta;
#ifdef CONFIG_SECURITY
	void *security;
#endif
	enum bpf_map_type map_type;
	u32 key_size;
	u32 value_size;
	u32 max_entries;
	u32 map_flags;
	u32 pages;
	u32 id;
	int numa_node;
	bool unpriv_array;
	/* 7 bytes hole */

	/* 2nd cacheline with misc members to avoid false sharing
	 * particularly with refcounting.
	 */
	struct user_struct *user ____cacheline_aligned;
	atomic_t refcnt;
	atomic_t usercnt;
<<<<<<< HEAD
	struct bpf_map *inner_map_meta;
	char name[BPF_OBJ_NAME_LEN];
#ifdef CONFIG_SECURITY
	void *security;
#endif
=======
	struct work_struct work;
	char name[BPF_OBJ_NAME_LEN];
>>>>>>> 8f05b9c6
};

/* function argument constraints */
enum bpf_arg_type {
	ARG_DONTCARE = 0,	/* unused argument in helper function */

	/* the following constraints used to prototype
	 * bpf_map_lookup/update/delete_elem() functions
	 */
	ARG_CONST_MAP_PTR,	/* const argument used as pointer to bpf_map */
	ARG_PTR_TO_MAP_KEY,	/* pointer to stack used as map key */
	ARG_PTR_TO_MAP_VALUE,	/* pointer to stack used as map value */

	/* the following constraints used to prototype bpf_memcmp() and other
	 * functions that access data on eBPF program stack
	 */
	ARG_PTR_TO_MEM,		/* pointer to valid memory (stack, packet, map value) */
	ARG_PTR_TO_MEM_OR_NULL, /* pointer to valid memory or NULL */
	ARG_PTR_TO_UNINIT_MEM,	/* pointer to memory does not need to be initialized,
				 * helper function must fill all bytes or clear
				 * them in error case.
				 */

	ARG_CONST_SIZE,		/* number of bytes accessed from memory */
	ARG_CONST_SIZE_OR_ZERO,	/* number of bytes accessed from memory or 0 */

	ARG_PTR_TO_CTX,		/* pointer to context */
	ARG_ANYTHING,		/* any (initialized) argument is ok */
};

/* type of values returned from helper functions */
enum bpf_return_type {
	RET_INTEGER,			/* function returns integer */
	RET_VOID,			/* function doesn't return anything */
	RET_PTR_TO_MAP_VALUE_OR_NULL,	/* returns a pointer to map elem value or NULL */
};

/* eBPF function prototype used by verifier to allow BPF_CALLs from eBPF programs
 * to in-kernel helper functions and for adjusting imm32 field in BPF_CALL
 * instructions after verifying
 */
struct bpf_func_proto {
	u64 (*func)(u64 r1, u64 r2, u64 r3, u64 r4, u64 r5);
	bool gpl_only;
	bool pkt_access;
	enum bpf_return_type ret_type;
	enum bpf_arg_type arg1_type;
	enum bpf_arg_type arg2_type;
	enum bpf_arg_type arg3_type;
	enum bpf_arg_type arg4_type;
	enum bpf_arg_type arg5_type;
};

/* bpf_context is intentionally undefined structure. Pointer to bpf_context is
 * the first argument to eBPF programs.
 * For socket filters: 'struct bpf_context *' == 'struct sk_buff *'
 */
struct bpf_context;

enum bpf_access_type {
	BPF_READ = 1,
	BPF_WRITE = 2
};

/* types of values stored in eBPF registers */
/* Pointer types represent:
 * pointer
 * pointer + imm
 * pointer + (u16) var
 * pointer + (u16) var + imm
 * if (range > 0) then [ptr, ptr + range - off) is safe to access
 * if (id > 0) means that some 'var' was added
 * if (off > 0) means that 'imm' was added
 */
enum bpf_reg_type {
	NOT_INIT = 0,		 /* nothing was written into register */
	SCALAR_VALUE,		 /* reg doesn't contain a valid pointer */
	PTR_TO_CTX,		 /* reg points to bpf_context */
	CONST_PTR_TO_MAP,	 /* reg points to struct bpf_map */
	PTR_TO_MAP_VALUE,	 /* reg points to map element value */
	PTR_TO_MAP_VALUE_OR_NULL,/* points to map elem value or NULL */
	PTR_TO_STACK,		 /* reg == frame_pointer + offset */
	PTR_TO_PACKET_META,	 /* skb->data - meta_len */
	PTR_TO_PACKET,		 /* reg points to skb->data */
	PTR_TO_PACKET_END,	 /* skb->data + headlen */
};

/* The information passed from prog-specific *_is_valid_access
 * back to the verifier.
 */
struct bpf_insn_access_aux {
	enum bpf_reg_type reg_type;
	int ctx_field_size;
};

static inline void
bpf_ctx_record_field_size(struct bpf_insn_access_aux *aux, u32 size)
{
	aux->ctx_field_size = size;
}

struct bpf_prog_ops {
	int (*test_run)(struct bpf_prog *prog, const union bpf_attr *kattr,
			union bpf_attr __user *uattr);
};

struct bpf_verifier_ops {
	/* return eBPF function prototype for verification */
	const struct bpf_func_proto *(*get_func_proto)(enum bpf_func_id func_id);

	/* return true if 'size' wide access at offset 'off' within bpf_context
	 * with 'type' (read or write) is allowed
	 */
	bool (*is_valid_access)(int off, int size, enum bpf_access_type type,
				struct bpf_insn_access_aux *info);
	int (*gen_prologue)(struct bpf_insn *insn, bool direct_write,
			    const struct bpf_prog *prog);
	u32 (*convert_ctx_access)(enum bpf_access_type type,
				  const struct bpf_insn *src,
				  struct bpf_insn *dst,
				  struct bpf_prog *prog, u32 *target_size);
};

struct bpf_dev_offload {
	struct bpf_prog		*prog;
	struct net_device	*netdev;
	void			*dev_priv;
	struct list_head	offloads;
	bool			dev_state;
	bool			verifier_running;
	wait_queue_head_t	verifier_done;
};

struct bpf_prog_aux {
	atomic_t refcnt;
	u32 used_map_cnt;
	u32 max_ctx_offset;
	u32 stack_depth;
	u32 id;
	struct latch_tree_node ksym_tnode;
	struct list_head ksym_lnode;
	const struct bpf_prog_ops *ops;
	struct bpf_map **used_maps;
	struct bpf_prog *prog;
	struct user_struct *user;
	u64 load_time; /* ns since boottime */
	char name[BPF_OBJ_NAME_LEN];
#ifdef CONFIG_SECURITY
	void *security;
#endif
	struct bpf_dev_offload *offload;
	union {
		struct work_struct work;
		struct rcu_head	rcu;
	};
};

struct bpf_array {
	struct bpf_map map;
	u32 elem_size;
	u32 index_mask;
	/* 'ownership' of prog_array is claimed by the first program that
	 * is going to use this map or by the first program which FD is stored
	 * in the map to make sure that all callers and callees have the same
	 * prog_type and JITed flag
	 */
	enum bpf_prog_type owner_prog_type;
	bool owner_jited;
	union {
		char value[0] __aligned(8);
		void *ptrs[0] __aligned(8);
		void __percpu *pptrs[0] __aligned(8);
	};
};

#define MAX_TAIL_CALL_CNT 32

struct bpf_event_entry {
	struct perf_event *event;
	struct file *perf_file;
	struct file *map_file;
	struct rcu_head rcu;
};

bool bpf_prog_array_compatible(struct bpf_array *array, const struct bpf_prog *fp);
int bpf_prog_calc_tag(struct bpf_prog *fp);

const struct bpf_func_proto *bpf_get_trace_printk_proto(void);

typedef unsigned long (*bpf_ctx_copy_t)(void *dst, const void *src,
					unsigned long off, unsigned long len);

u64 bpf_event_output(struct bpf_map *map, u64 flags, void *meta, u64 meta_size,
		     void *ctx, u64 ctx_size, bpf_ctx_copy_t ctx_copy);

int bpf_prog_test_run_xdp(struct bpf_prog *prog, const union bpf_attr *kattr,
			  union bpf_attr __user *uattr);
int bpf_prog_test_run_skb(struct bpf_prog *prog, const union bpf_attr *kattr,
			  union bpf_attr __user *uattr);

/* an array of programs to be executed under rcu_lock.
 *
 * Typical usage:
 * ret = BPF_PROG_RUN_ARRAY(&bpf_prog_array, ctx, BPF_PROG_RUN);
 *
 * the structure returned by bpf_prog_array_alloc() should be populated
 * with program pointers and the last pointer must be NULL.
 * The user has to keep refcnt on the program and make sure the program
 * is removed from the array before bpf_prog_put().
 * The 'struct bpf_prog_array *' should only be replaced with xchg()
 * since other cpus are walking the array of pointers in parallel.
 */
struct bpf_prog_array {
	struct rcu_head rcu;
	struct bpf_prog *progs[0];
};

struct bpf_prog_array __rcu *bpf_prog_array_alloc(u32 prog_cnt, gfp_t flags);
void bpf_prog_array_free(struct bpf_prog_array __rcu *progs);
int bpf_prog_array_length(struct bpf_prog_array __rcu *progs);
int bpf_prog_array_copy_to_user(struct bpf_prog_array __rcu *progs,
				__u32 __user *prog_ids, u32 cnt);

void bpf_prog_array_delete_safe(struct bpf_prog_array __rcu *progs,
				struct bpf_prog *old_prog);
int bpf_prog_array_copy(struct bpf_prog_array __rcu *old_array,
			struct bpf_prog *exclude_prog,
			struct bpf_prog *include_prog,
			struct bpf_prog_array **new_array);

#define __BPF_PROG_RUN_ARRAY(array, ctx, func, check_non_null)	\
	({						\
		struct bpf_prog **_prog, *__prog;	\
		struct bpf_prog_array *_array;		\
		u32 _ret = 1;				\
		rcu_read_lock();			\
		_array = rcu_dereference(array);	\
		if (unlikely(check_non_null && !_array))\
			goto _out;			\
		_prog = _array->progs;			\
		while ((__prog = READ_ONCE(*_prog))) {	\
			_ret &= func(__prog, ctx);	\
			_prog++;			\
		}					\
_out:							\
		rcu_read_unlock();			\
		_ret;					\
	 })

#define BPF_PROG_RUN_ARRAY(array, ctx, func)		\
	__BPF_PROG_RUN_ARRAY(array, ctx, func, false)

#define BPF_PROG_RUN_ARRAY_CHECK(array, ctx, func)	\
	__BPF_PROG_RUN_ARRAY(array, ctx, func, true)

#ifdef CONFIG_BPF_SYSCALL
DECLARE_PER_CPU(int, bpf_prog_active);

extern const struct file_operations bpf_map_fops;
extern const struct file_operations bpf_prog_fops;

#define BPF_PROG_TYPE(_id, _name) \
	extern const struct bpf_prog_ops _name ## _prog_ops; \
	extern const struct bpf_verifier_ops _name ## _verifier_ops;
#define BPF_MAP_TYPE(_id, _ops) \
	extern const struct bpf_map_ops _ops;
#include <linux/bpf_types.h>
#undef BPF_PROG_TYPE
#undef BPF_MAP_TYPE

extern const struct bpf_prog_ops bpf_offload_prog_ops;
extern const struct bpf_verifier_ops tc_cls_act_analyzer_ops;
extern const struct bpf_verifier_ops xdp_analyzer_ops;

struct bpf_prog *bpf_prog_get(u32 ufd);
struct bpf_prog *bpf_prog_get_type_dev(u32 ufd, enum bpf_prog_type type,
				       bool attach_drv);
struct bpf_prog * __must_check bpf_prog_add(struct bpf_prog *prog, int i);
void bpf_prog_sub(struct bpf_prog *prog, int i);
struct bpf_prog * __must_check bpf_prog_inc(struct bpf_prog *prog);
struct bpf_prog * __must_check bpf_prog_inc_not_zero(struct bpf_prog *prog);
void bpf_prog_put(struct bpf_prog *prog);
int __bpf_prog_charge(struct user_struct *user, u32 pages);
void __bpf_prog_uncharge(struct user_struct *user, u32 pages);

struct bpf_map *bpf_map_get_with_uref(u32 ufd);
struct bpf_map *__bpf_map_get(struct fd f);
struct bpf_map * __must_check bpf_map_inc(struct bpf_map *map, bool uref);
void bpf_map_put_with_uref(struct bpf_map *map);
void bpf_map_put(struct bpf_map *map);
int bpf_map_precharge_memlock(u32 pages);
void *bpf_map_area_alloc(size_t size, int numa_node);
void bpf_map_area_free(void *base);

extern int sysctl_unprivileged_bpf_disabled;

int bpf_map_new_fd(struct bpf_map *map, int flags);
int bpf_prog_new_fd(struct bpf_prog *prog);

int bpf_obj_pin_user(u32 ufd, const char __user *pathname);
int bpf_obj_get_user(const char __user *pathname, int flags);

int bpf_percpu_hash_copy(struct bpf_map *map, void *key, void *value);
int bpf_percpu_array_copy(struct bpf_map *map, void *key, void *value);
int bpf_percpu_hash_update(struct bpf_map *map, void *key, void *value,
			   u64 flags);
int bpf_percpu_array_update(struct bpf_map *map, void *key, void *value,
			    u64 flags);

int bpf_stackmap_copy(struct bpf_map *map, void *key, void *value);

int bpf_fd_array_map_update_elem(struct bpf_map *map, struct file *map_file,
				 void *key, void *value, u64 map_flags);
int bpf_fd_array_map_lookup_elem(struct bpf_map *map, void *key, u32 *value);
void bpf_fd_array_map_clear(struct bpf_map *map);
int bpf_fd_htab_map_update_elem(struct bpf_map *map, struct file *map_file,
				void *key, void *value, u64 map_flags);
int bpf_fd_htab_map_lookup_elem(struct bpf_map *map, void *key, u32 *value);

int bpf_get_file_flag(int flags);

/* memcpy that is used with 8-byte aligned pointers, power-of-8 size and
 * forced to use 'long' read/writes to try to atomically copy long counters.
 * Best-effort only.  No barriers here, since it _will_ race with concurrent
 * updates from BPF programs. Called from bpf syscall and mostly used with
 * size 8 or 16 bytes, so ask compiler to inline it.
 */
static inline void bpf_long_memcpy(void *dst, const void *src, u32 size)
{
	const long *lsrc = src;
	long *ldst = dst;

	size /= sizeof(long);
	while (size--)
		*ldst++ = *lsrc++;
}

/* verify correctness of eBPF program */
int bpf_check(struct bpf_prog **fp, union bpf_attr *attr);

/* Map specifics */
struct net_device  *__dev_map_lookup_elem(struct bpf_map *map, u32 key);
void __dev_map_insert_ctx(struct bpf_map *map, u32 index);
void __dev_map_flush(struct bpf_map *map);

struct bpf_cpu_map_entry *__cpu_map_lookup_elem(struct bpf_map *map, u32 key);
void __cpu_map_insert_ctx(struct bpf_map *map, u32 index);
void __cpu_map_flush(struct bpf_map *map);
struct xdp_buff;
int cpu_map_enqueue(struct bpf_cpu_map_entry *rcpu, struct xdp_buff *xdp,
		    struct net_device *dev_rx);

/* Return map's numa specified by userspace */
static inline int bpf_map_attr_numa_node(const union bpf_attr *attr)
{
	return (attr->map_flags & BPF_F_NUMA_NODE) ?
		attr->numa_node : NUMA_NO_NODE;
}

struct bpf_prog *bpf_prog_get_type_path(const char *name, enum bpf_prog_type type);

#else /* !CONFIG_BPF_SYSCALL */
static inline struct bpf_prog *bpf_prog_get(u32 ufd)
{
	return ERR_PTR(-EOPNOTSUPP);
}

static inline struct bpf_prog *bpf_prog_get_type_dev(u32 ufd,
						     enum bpf_prog_type type,
						     bool attach_drv)
{
	return ERR_PTR(-EOPNOTSUPP);
}

static inline struct bpf_prog * __must_check bpf_prog_add(struct bpf_prog *prog,
							  int i)
{
	return ERR_PTR(-EOPNOTSUPP);
}

static inline void bpf_prog_sub(struct bpf_prog *prog, int i)
{
}

static inline void bpf_prog_put(struct bpf_prog *prog)
{
}

static inline struct bpf_prog * __must_check bpf_prog_inc(struct bpf_prog *prog)
{
	return ERR_PTR(-EOPNOTSUPP);
}

static inline struct bpf_prog *__must_check
bpf_prog_inc_not_zero(struct bpf_prog *prog)
{
	return ERR_PTR(-EOPNOTSUPP);
}

static inline int __bpf_prog_charge(struct user_struct *user, u32 pages)
{
	return 0;
}

static inline void __bpf_prog_uncharge(struct user_struct *user, u32 pages)
{
}

static inline int bpf_obj_get_user(const char __user *pathname, int flags)
{
	return -EOPNOTSUPP;
}

static inline struct net_device  *__dev_map_lookup_elem(struct bpf_map *map,
						       u32 key)
{
	return NULL;
}

static inline void __dev_map_insert_ctx(struct bpf_map *map, u32 index)
{
}

static inline void __dev_map_flush(struct bpf_map *map)
{
}

static inline
struct bpf_cpu_map_entry *__cpu_map_lookup_elem(struct bpf_map *map, u32 key)
{
	return NULL;
}

static inline void __cpu_map_insert_ctx(struct bpf_map *map, u32 index)
{
}

static inline void __cpu_map_flush(struct bpf_map *map)
{
}

struct xdp_buff;
static inline int cpu_map_enqueue(struct bpf_cpu_map_entry *rcpu,
				  struct xdp_buff *xdp,
				  struct net_device *dev_rx)
{
	return 0;
}

static inline struct bpf_prog *bpf_prog_get_type_path(const char *name,
				enum bpf_prog_type type)
{
	return ERR_PTR(-EOPNOTSUPP);
}
#endif /* CONFIG_BPF_SYSCALL */

static inline struct bpf_prog *bpf_prog_get_type(u32 ufd,
						 enum bpf_prog_type type)
{
	return bpf_prog_get_type_dev(ufd, type, false);
}

bool bpf_prog_get_ok(struct bpf_prog *, enum bpf_prog_type *, bool);

int bpf_prog_offload_compile(struct bpf_prog *prog);
void bpf_prog_offload_destroy(struct bpf_prog *prog);

#if defined(CONFIG_NET) && defined(CONFIG_BPF_SYSCALL)
int bpf_prog_offload_init(struct bpf_prog *prog, union bpf_attr *attr);

static inline bool bpf_prog_is_dev_bound(struct bpf_prog_aux *aux)
{
	return aux->offload;
}
#else
static inline int bpf_prog_offload_init(struct bpf_prog *prog,
					union bpf_attr *attr)
{
	return -EOPNOTSUPP;
}

static inline bool bpf_prog_is_dev_bound(struct bpf_prog_aux *aux)
{
	return false;
}
#endif /* CONFIG_NET && CONFIG_BPF_SYSCALL */

#if defined(CONFIG_STREAM_PARSER) && defined(CONFIG_BPF_SYSCALL)
struct sock  *__sock_map_lookup_elem(struct bpf_map *map, u32 key);
int sock_map_prog(struct bpf_map *map, struct bpf_prog *prog, u32 type);
#else
static inline struct sock  *__sock_map_lookup_elem(struct bpf_map *map, u32 key)
{
	return NULL;
}

static inline int sock_map_prog(struct bpf_map *map,
				struct bpf_prog *prog,
				u32 type)
{
	return -EOPNOTSUPP;
}
#endif

/* verifier prototypes for helper functions called from eBPF programs */
extern const struct bpf_func_proto bpf_map_lookup_elem_proto;
extern const struct bpf_func_proto bpf_map_update_elem_proto;
extern const struct bpf_func_proto bpf_map_delete_elem_proto;

extern const struct bpf_func_proto bpf_get_prandom_u32_proto;
extern const struct bpf_func_proto bpf_get_smp_processor_id_proto;
extern const struct bpf_func_proto bpf_get_numa_node_id_proto;
extern const struct bpf_func_proto bpf_tail_call_proto;
extern const struct bpf_func_proto bpf_ktime_get_ns_proto;
extern const struct bpf_func_proto bpf_get_current_pid_tgid_proto;
extern const struct bpf_func_proto bpf_get_current_uid_gid_proto;
extern const struct bpf_func_proto bpf_get_current_comm_proto;
extern const struct bpf_func_proto bpf_skb_vlan_push_proto;
extern const struct bpf_func_proto bpf_skb_vlan_pop_proto;
extern const struct bpf_func_proto bpf_get_stackid_proto;
extern const struct bpf_func_proto bpf_sock_map_update_proto;

/* Shared helpers among cBPF and eBPF. */
void bpf_user_rnd_init_once(void);
u64 bpf_user_rnd_u32(u64 r1, u64 r2, u64 r3, u64 r4, u64 r5);

#endif /* _LINUX_BPF_H */<|MERGE_RESOLUTION|>--- conflicted
+++ resolved
@@ -68,16 +68,8 @@
 	struct user_struct *user ____cacheline_aligned;
 	atomic_t refcnt;
 	atomic_t usercnt;
-<<<<<<< HEAD
-	struct bpf_map *inner_map_meta;
-	char name[BPF_OBJ_NAME_LEN];
-#ifdef CONFIG_SECURITY
-	void *security;
-#endif
-=======
 	struct work_struct work;
 	char name[BPF_OBJ_NAME_LEN];
->>>>>>> 8f05b9c6
 };
 
 /* function argument constraints */
