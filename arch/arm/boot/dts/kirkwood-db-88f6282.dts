/*
 * Marvell DB-88F6282-BP Development Board Setup
 *
 * Saeed Bishara <saeed@marvell.com>
 * Thomas Petazzoni <thomas.petazzoni@free-electrons.com>
 *
 * This file is licensed under the terms of the GNU General Public
 * License version 2.  This program is licensed "as is" without any
 * warranty of any kind, whether express or implied.
 */

/dts-v1/;

#include "kirkwood-db.dtsi"
#include "kirkwood-6282.dtsi"

/ {
	model = "Marvell DB-88F6282-BP Development Board";
	compatible = "marvell,db-88f6282-bp", "marvell,kirkwood-88f6282", "marvell,kirkwood";

	mbus {
<<<<<<< HEAD
		ranges = <MBUS_ID(0xf0, 0x01) 0 0xf1000000 0x100000>;
=======
>>>>>>> d8ec26d7
		pcie-controller {
			status = "okay";

			pcie@1,0 {
				status = "okay";
			};

			pcie@2,0 {
				status = "okay";
			};
		};
	};
};<|MERGE_RESOLUTION|>--- conflicted
+++ resolved
@@ -19,10 +19,6 @@
 	compatible = "marvell,db-88f6282-bp", "marvell,kirkwood-88f6282", "marvell,kirkwood";
 
 	mbus {
-<<<<<<< HEAD
-		ranges = <MBUS_ID(0xf0, 0x01) 0 0xf1000000 0x100000>;
-=======
->>>>>>> d8ec26d7
 		pcie-controller {
 			status = "okay";
 
