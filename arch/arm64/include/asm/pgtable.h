--- conflicted
+++ resolved
@@ -260,12 +260,8 @@
 	 * hardware updates of the pte (ptep_set_access_flags safely changes
 	 * valid ptes without going through an invalid entry).
 	 */
-<<<<<<< HEAD
-	if (IS_ENABLED(CONFIG_DEBUG_VM) && pte_valid(*ptep) && pte_valid(pte) &&
-=======
 	old_pte = READ_ONCE(*ptep);
 	if (IS_ENABLED(CONFIG_DEBUG_VM) && pte_valid(old_pte) && pte_valid(pte) &&
->>>>>>> 661e50bc
 	   (mm == current->active_mm || atomic_read(&mm->mm_users) > 1)) {
 		VM_WARN_ONCE(!pte_young(pte),
 			     "%s: racy access flag clearing: 0x%016llx -> 0x%016llx",
