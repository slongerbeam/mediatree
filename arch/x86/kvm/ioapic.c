/*
 *  Copyright (C) 2001  MandrakeSoft S.A.
 *  Copyright 2010 Red Hat, Inc. and/or its affiliates.
 *
 *    MandrakeSoft S.A.
 *    43, rue d'Aboukir
 *    75002 Paris - France
 *    http://www.linux-mandrake.com/
 *    http://www.mandrakesoft.com/
 *
 *  This library is free software; you can redistribute it and/or
 *  modify it under the terms of the GNU Lesser General Public
 *  License as published by the Free Software Foundation; either
 *  version 2 of the License, or (at your option) any later version.
 *
 *  This library is distributed in the hope that it will be useful,
 *  but WITHOUT ANY WARRANTY; without even the implied warranty of
 *  MERCHANTABILITY or FITNESS FOR A PARTICULAR PURPOSE.  See the GNU
 *  Lesser General Public License for more details.
 *
 *  You should have received a copy of the GNU Lesser General Public
 *  License along with this library; if not, write to the Free Software
 *  Foundation, Inc., 59 Temple Place, Suite 330, Boston, MA  02111-1307 USA
 *
 *  Yunhong Jiang <yunhong.jiang@intel.com>
 *  Yaozu (Eddie) Dong <eddie.dong@intel.com>
 *  Based on Xen 3.1 code.
 */

#include <linux/kvm_host.h>
#include <linux/kvm.h>
#include <linux/mm.h>
#include <linux/highmem.h>
#include <linux/smp.h>
#include <linux/hrtimer.h>
#include <linux/io.h>
#include <linux/slab.h>
#include <linux/export.h>
#include <linux/nospec.h>
#include <asm/processor.h>
#include <asm/page.h>
#include <asm/current.h>
#include <trace/events/kvm.h>

#include "ioapic.h"
#include "lapic.h"
#include "irq.h"

static int ioapic_service(struct kvm_ioapic *vioapic, int irq,
		bool line_status);

static void kvm_ioapic_update_eoi_one(struct kvm_vcpu *vcpu,
				      struct kvm_ioapic *ioapic,
				      int trigger_mode,
				      int pin);

static unsigned long ioapic_read_indirect(struct kvm_ioapic *ioapic,
					  unsigned long addr,
					  unsigned long length)
{
	unsigned long result = 0;

	switch (ioapic->ioregsel) {
	case IOAPIC_REG_VERSION:
		result = ((((IOAPIC_NUM_PINS - 1) & 0xff) << 16)
			  | (IOAPIC_VERSION_ID & 0xff));
		break;

	case IOAPIC_REG_APIC_ID:
	case IOAPIC_REG_ARB_ID:
		result = ((ioapic->id & 0xf) << 24);
		break;

	default:
		{
			u32 redir_index = (ioapic->ioregsel - 0x10) >> 1;
			u64 redir_content = ~0ULL;

			if (redir_index < IOAPIC_NUM_PINS) {
				u32 index = array_index_nospec(
					redir_index, IOAPIC_NUM_PINS);

				redir_content = ioapic->redirtbl[index].bits;
			}

			result = (ioapic->ioregsel & 0x1) ?
			    (redir_content >> 32) & 0xffffffff :
			    redir_content & 0xffffffff;
			break;
		}
	}

	return result;
}

static void rtc_irq_eoi_tracking_reset(struct kvm_ioapic *ioapic)
{
	ioapic->rtc_status.pending_eoi = 0;
	bitmap_zero(ioapic->rtc_status.dest_map.map, KVM_MAX_VCPU_ID);
}

static void kvm_rtc_eoi_tracking_restore_all(struct kvm_ioapic *ioapic);

static void rtc_status_pending_eoi_check_valid(struct kvm_ioapic *ioapic)
{
	if (WARN_ON(ioapic->rtc_status.pending_eoi < 0))
		kvm_rtc_eoi_tracking_restore_all(ioapic);
}

static void __rtc_irq_eoi_tracking_restore_one(struct kvm_vcpu *vcpu)
{
	bool new_val, old_val;
	struct kvm_ioapic *ioapic = vcpu->kvm->arch.vioapic;
	struct dest_map *dest_map = &ioapic->rtc_status.dest_map;
	union kvm_ioapic_redirect_entry *e;

	e = &ioapic->redirtbl[RTC_GSI];
	if (!kvm_apic_match_dest(vcpu, NULL, APIC_DEST_NOSHORT,
				 e->fields.dest_id,
				 kvm_lapic_irq_dest_mode(!!e->fields.dest_mode)))
		return;

	new_val = kvm_apic_pending_eoi(vcpu, e->fields.vector);
	old_val = test_bit(vcpu->vcpu_id, dest_map->map);

	if (new_val == old_val)
		return;

	if (new_val) {
		__set_bit(vcpu->vcpu_id, dest_map->map);
		dest_map->vectors[vcpu->vcpu_id] = e->fields.vector;
		ioapic->rtc_status.pending_eoi++;
	} else {
		__clear_bit(vcpu->vcpu_id, dest_map->map);
		ioapic->rtc_status.pending_eoi--;
		rtc_status_pending_eoi_check_valid(ioapic);
	}
}

void kvm_rtc_eoi_tracking_restore_one(struct kvm_vcpu *vcpu)
{
	struct kvm_ioapic *ioapic = vcpu->kvm->arch.vioapic;

	spin_lock(&ioapic->lock);
	__rtc_irq_eoi_tracking_restore_one(vcpu);
	spin_unlock(&ioapic->lock);
}

static void kvm_rtc_eoi_tracking_restore_all(struct kvm_ioapic *ioapic)
{
	struct kvm_vcpu *vcpu;
	int i;

	if (RTC_GSI >= IOAPIC_NUM_PINS)
		return;

	rtc_irq_eoi_tracking_reset(ioapic);
	kvm_for_each_vcpu(i, vcpu, ioapic->kvm)
	    __rtc_irq_eoi_tracking_restore_one(vcpu);
}

static void rtc_irq_eoi(struct kvm_ioapic *ioapic, struct kvm_vcpu *vcpu,
			int vector)
{
	struct dest_map *dest_map = &ioapic->rtc_status.dest_map;

	/* RTC special handling */
	if (test_bit(vcpu->vcpu_id, dest_map->map) &&
	    (vector == dest_map->vectors[vcpu->vcpu_id]) &&
	    (test_and_clear_bit(vcpu->vcpu_id,
				ioapic->rtc_status.dest_map.map))) {
		--ioapic->rtc_status.pending_eoi;
		rtc_status_pending_eoi_check_valid(ioapic);
	}
}

static bool rtc_irq_check_coalesced(struct kvm_ioapic *ioapic)
{
	if (ioapic->rtc_status.pending_eoi > 0)
		return true; /* coalesced */

	return false;
}

static void ioapic_lazy_update_eoi(struct kvm_ioapic *ioapic, int irq)
{
	int i;
	struct kvm_vcpu *vcpu;
	union kvm_ioapic_redirect_entry *entry = &ioapic->redirtbl[irq];

	kvm_for_each_vcpu(i, vcpu, ioapic->kvm) {
		if (!kvm_apic_match_dest(vcpu, NULL, APIC_DEST_NOSHORT,
					 entry->fields.dest_id,
					 entry->fields.dest_mode) ||
		    kvm_apic_pending_eoi(vcpu, entry->fields.vector))
			continue;

		/*
		 * If no longer has pending EOI in LAPICs, update
		 * EOI for this vetor.
		 */
		rtc_irq_eoi(ioapic, vcpu, entry->fields.vector);
		kvm_ioapic_update_eoi_one(vcpu, ioapic,
					  entry->fields.trig_mode,
					  irq);
		break;
	}
}

static int ioapic_set_irq(struct kvm_ioapic *ioapic, unsigned int irq,
		int irq_level, bool line_status)
{
	union kvm_ioapic_redirect_entry entry;
	u32 mask = 1 << irq;
	u32 old_irr;
	int edge, ret;

	entry = ioapic->redirtbl[irq];
	edge = (entry.fields.trig_mode == IOAPIC_EDGE_TRIG);

	if (!irq_level) {
		ioapic->irr &= ~mask;
		ret = 1;
		goto out;
	}

	/*
	 * AMD SVM AVIC accelerate EOI write and do not trap,
	 * in-kernel IOAPIC will not be able to receive the EOI.
	 * In this case, we do lazy update of the pending EOI when
	 * trying to set IOAPIC irq.
	 */
	if (kvm_apicv_activated(ioapic->kvm))
		ioapic_lazy_update_eoi(ioapic, irq);

	/*
	 * Return 0 for coalesced interrupts; for edge-triggered interrupts,
	 * this only happens if a previous edge has not been delivered due
	 * to masking.  For level interrupts, the remote_irr field tells
	 * us if the interrupt is waiting for an EOI.
	 *
	 * RTC is special: it is edge-triggered, but userspace likes to know
	 * if it has been already ack-ed via EOI because coalesced RTC
	 * interrupts lead to time drift in Windows guests.  So we track
	 * EOI manually for the RTC interrupt.
	 */
	if (irq == RTC_GSI && line_status &&
		rtc_irq_check_coalesced(ioapic)) {
		ret = 0;
		goto out;
	}

	old_irr = ioapic->irr;
	ioapic->irr |= mask;
	if (edge) {
		ioapic->irr_delivered &= ~mask;
		if (old_irr == ioapic->irr) {
			ret = 0;
			goto out;
		}
	}

	ret = ioapic_service(ioapic, irq, line_status);

out:
	trace_kvm_ioapic_set_irq(entry.bits, irq, ret == 0);
	return ret;
}

static void kvm_ioapic_inject_all(struct kvm_ioapic *ioapic, unsigned long irr)
{
	u32 idx;

	rtc_irq_eoi_tracking_reset(ioapic);
	for_each_set_bit(idx, &irr, IOAPIC_NUM_PINS)
		ioapic_set_irq(ioapic, idx, 1, true);

	kvm_rtc_eoi_tracking_restore_all(ioapic);
}


void kvm_ioapic_scan_entry(struct kvm_vcpu *vcpu, ulong *ioapic_handled_vectors)
{
	struct kvm_ioapic *ioapic = vcpu->kvm->arch.vioapic;
	struct dest_map *dest_map = &ioapic->rtc_status.dest_map;
	union kvm_ioapic_redirect_entry *e;
	int index;

	spin_lock(&ioapic->lock);

	/* Make sure we see any missing RTC EOI */
	if (test_bit(vcpu->vcpu_id, dest_map->map))
		__set_bit(dest_map->vectors[vcpu->vcpu_id],
			  ioapic_handled_vectors);

	for (index = 0; index < IOAPIC_NUM_PINS; index++) {
		e = &ioapic->redirtbl[index];
		if (e->fields.trig_mode == IOAPIC_LEVEL_TRIG ||
		    kvm_irq_has_notifier(ioapic->kvm, KVM_IRQCHIP_IOAPIC, index) ||
		    index == RTC_GSI) {
			u16 dm = kvm_lapic_irq_dest_mode(!!e->fields.dest_mode);

			if (kvm_apic_match_dest(vcpu, NULL, APIC_DEST_NOSHORT,
						e->fields.dest_id, dm) ||
			    kvm_apic_pending_eoi(vcpu, e->fields.vector))
				__set_bit(e->fields.vector,
					  ioapic_handled_vectors);
		}
	}
	spin_unlock(&ioapic->lock);
}

void kvm_arch_post_irq_ack_notifier_list_update(struct kvm *kvm)
{
	if (!ioapic_in_kernel(kvm))
		return;
	kvm_make_scan_ioapic_request(kvm);
}

static void ioapic_write_indirect(struct kvm_ioapic *ioapic, u32 val)
{
	unsigned index;
	bool mask_before, mask_after;
	union kvm_ioapic_redirect_entry *e;
	unsigned long vcpu_bitmap;
	int old_remote_irr, old_delivery_status, old_dest_id, old_dest_mode;

	switch (ioapic->ioregsel) {
	case IOAPIC_REG_VERSION:
		/* Writes are ignored. */
		break;

	case IOAPIC_REG_APIC_ID:
		ioapic->id = (val >> 24) & 0xf;
		break;

	case IOAPIC_REG_ARB_ID:
		break;

	default:
		index = (ioapic->ioregsel - 0x10) >> 1;

		if (index >= IOAPIC_NUM_PINS)
			return;
		index = array_index_nospec(index, IOAPIC_NUM_PINS);
		e = &ioapic->redirtbl[index];
		mask_before = e->fields.mask;
		/* Preserve read-only fields */
		old_remote_irr = e->fields.remote_irr;
		old_delivery_status = e->fields.delivery_status;
		old_dest_id = e->fields.dest_id;
		old_dest_mode = e->fields.dest_mode;
		if (ioapic->ioregsel & 1) {
			e->bits &= 0xffffffff;
			e->bits |= (u64) val << 32;
		} else {
			e->bits &= ~0xffffffffULL;
			e->bits |= (u32) val;
		}
		e->fields.remote_irr = old_remote_irr;
		e->fields.delivery_status = old_delivery_status;

		/*
		 * Some OSes (Linux, Xen) assume that Remote IRR bit will
		 * be cleared by IOAPIC hardware when the entry is configured
		 * as edge-triggered. This behavior is used to simulate an
		 * explicit EOI on IOAPICs that don't have the EOI register.
		 */
		if (e->fields.trig_mode == IOAPIC_EDGE_TRIG)
			e->fields.remote_irr = 0;

		mask_after = e->fields.mask;
		if (mask_before != mask_after)
			kvm_fire_mask_notifiers(ioapic->kvm, KVM_IRQCHIP_IOAPIC, index, mask_after);
		if (e->fields.trig_mode == IOAPIC_LEVEL_TRIG
		    && ioapic->irr & (1 << index))
			ioapic_service(ioapic, index, false);
		if (e->fields.delivery_mode == APIC_DM_FIXED) {
			struct kvm_lapic_irq irq;

<<<<<<< HEAD
			irq.shorthand = APIC_DEST_NOSHORT;
=======
>>>>>>> 77a36a3a
			irq.vector = e->fields.vector;
			irq.delivery_mode = e->fields.delivery_mode << 8;
			irq.dest_mode =
			    kvm_lapic_irq_dest_mode(!!e->fields.dest_mode);
			irq.level = false;
			irq.trig_mode = e->fields.trig_mode;
			irq.shorthand = APIC_DEST_NOSHORT;
			irq.dest_id = e->fields.dest_id;
<<<<<<< HEAD
			irq.dest_mode =
			    kvm_lapic_irq_dest_mode(!!e->fields.dest_mode);
=======
			irq.msi_redir_hint = false;
>>>>>>> 77a36a3a
			bitmap_zero(&vcpu_bitmap, 16);
			kvm_bitmap_or_dest_vcpus(ioapic->kvm, &irq,
						 &vcpu_bitmap);
			if (old_dest_mode != e->fields.dest_mode ||
			    old_dest_id != e->fields.dest_id) {
				/*
				 * Update vcpu_bitmap with vcpus specified in
				 * the previous request as well. This is done to
				 * keep ioapic_handled_vectors synchronized.
				 */
				irq.dest_id = old_dest_id;
				irq.dest_mode =
				    kvm_lapic_irq_dest_mode(
					!!e->fields.dest_mode);
				kvm_bitmap_or_dest_vcpus(ioapic->kvm, &irq,
							 &vcpu_bitmap);
			}
			kvm_make_scan_ioapic_request_mask(ioapic->kvm,
							  &vcpu_bitmap);
		} else {
			kvm_make_scan_ioapic_request(ioapic->kvm);
		}
		break;
	}
}

static int ioapic_service(struct kvm_ioapic *ioapic, int irq, bool line_status)
{
	union kvm_ioapic_redirect_entry *entry = &ioapic->redirtbl[irq];
	struct kvm_lapic_irq irqe;
	int ret;

	if (entry->fields.mask ||
	    (entry->fields.trig_mode == IOAPIC_LEVEL_TRIG &&
	    entry->fields.remote_irr))
		return -1;

	irqe.dest_id = entry->fields.dest_id;
	irqe.vector = entry->fields.vector;
	irqe.dest_mode = kvm_lapic_irq_dest_mode(!!entry->fields.dest_mode);
	irqe.trig_mode = entry->fields.trig_mode;
	irqe.delivery_mode = entry->fields.delivery_mode << 8;
	irqe.level = 1;
	irqe.shorthand = APIC_DEST_NOSHORT;
	irqe.msi_redir_hint = false;

	if (irqe.trig_mode == IOAPIC_EDGE_TRIG)
		ioapic->irr_delivered |= 1 << irq;

	if (irq == RTC_GSI && line_status) {
		/*
		 * pending_eoi cannot ever become negative (see
		 * rtc_status_pending_eoi_check_valid) and the caller
		 * ensures that it is only called if it is >= zero, namely
		 * if rtc_irq_check_coalesced returns false).
		 */
		BUG_ON(ioapic->rtc_status.pending_eoi != 0);
		ret = kvm_irq_delivery_to_apic(ioapic->kvm, NULL, &irqe,
					       &ioapic->rtc_status.dest_map);
		ioapic->rtc_status.pending_eoi = (ret < 0 ? 0 : ret);
	} else
		ret = kvm_irq_delivery_to_apic(ioapic->kvm, NULL, &irqe, NULL);

	if (ret && irqe.trig_mode == IOAPIC_LEVEL_TRIG)
		entry->fields.remote_irr = 1;

	return ret;
}

int kvm_ioapic_set_irq(struct kvm_ioapic *ioapic, int irq, int irq_source_id,
		       int level, bool line_status)
{
	int ret, irq_level;

	BUG_ON(irq < 0 || irq >= IOAPIC_NUM_PINS);

	spin_lock(&ioapic->lock);
	irq_level = __kvm_irq_line_state(&ioapic->irq_states[irq],
					 irq_source_id, level);
	ret = ioapic_set_irq(ioapic, irq, irq_level, line_status);

	spin_unlock(&ioapic->lock);

	return ret;
}

void kvm_ioapic_clear_all(struct kvm_ioapic *ioapic, int irq_source_id)
{
	int i;

	spin_lock(&ioapic->lock);
	for (i = 0; i < KVM_IOAPIC_NUM_PINS; i++)
		__clear_bit(irq_source_id, &ioapic->irq_states[i]);
	spin_unlock(&ioapic->lock);
}

static void kvm_ioapic_eoi_inject_work(struct work_struct *work)
{
	int i;
	struct kvm_ioapic *ioapic = container_of(work, struct kvm_ioapic,
						 eoi_inject.work);
	spin_lock(&ioapic->lock);
	for (i = 0; i < IOAPIC_NUM_PINS; i++) {
		union kvm_ioapic_redirect_entry *ent = &ioapic->redirtbl[i];

		if (ent->fields.trig_mode != IOAPIC_LEVEL_TRIG)
			continue;

		if (ioapic->irr & (1 << i) && !ent->fields.remote_irr)
			ioapic_service(ioapic, i, false);
	}
	spin_unlock(&ioapic->lock);
}

#define IOAPIC_SUCCESSIVE_IRQ_MAX_COUNT 10000
static void kvm_ioapic_update_eoi_one(struct kvm_vcpu *vcpu,
				      struct kvm_ioapic *ioapic,
				      int trigger_mode,
				      int pin)
{
	struct kvm_lapic *apic = vcpu->arch.apic;
	union kvm_ioapic_redirect_entry *ent = &ioapic->redirtbl[pin];

	/*
	 * We are dropping lock while calling ack notifiers because ack
	 * notifier callbacks for assigned devices call into IOAPIC
	 * recursively. Since remote_irr is cleared only after call
	 * to notifiers if the same vector will be delivered while lock
	 * is dropped it will be put into irr and will be delivered
	 * after ack notifier returns.
	 */
	spin_unlock(&ioapic->lock);
	kvm_notify_acked_irq(ioapic->kvm, KVM_IRQCHIP_IOAPIC, pin);
	spin_lock(&ioapic->lock);

	if (trigger_mode != IOAPIC_LEVEL_TRIG ||
	    kvm_lapic_get_reg(apic, APIC_SPIV) & APIC_SPIV_DIRECTED_EOI)
		return;

	ASSERT(ent->fields.trig_mode == IOAPIC_LEVEL_TRIG);
	ent->fields.remote_irr = 0;
	if (!ent->fields.mask && (ioapic->irr & (1 << pin))) {
		++ioapic->irq_eoi[pin];
		if (ioapic->irq_eoi[pin] == IOAPIC_SUCCESSIVE_IRQ_MAX_COUNT) {
			/*
			 * Real hardware does not deliver the interrupt
			 * immediately during eoi broadcast, and this
			 * lets a buggy guest make slow progress
			 * even if it does not correctly handle a
			 * level-triggered interrupt.  Emulate this
			 * behavior if we detect an interrupt storm.
			 */
			schedule_delayed_work(&ioapic->eoi_inject, HZ / 100);
			ioapic->irq_eoi[pin] = 0;
			trace_kvm_ioapic_delayed_eoi_inj(ent->bits);
		} else {
			ioapic_service(ioapic, pin, false);
		}
	} else {
		ioapic->irq_eoi[pin] = 0;
	}
}

void kvm_ioapic_update_eoi(struct kvm_vcpu *vcpu, int vector, int trigger_mode)
{
	int i;
	struct kvm_ioapic *ioapic = vcpu->kvm->arch.vioapic;

	spin_lock(&ioapic->lock);
	rtc_irq_eoi(ioapic, vcpu, vector);
	for (i = 0; i < IOAPIC_NUM_PINS; i++) {
		union kvm_ioapic_redirect_entry *ent = &ioapic->redirtbl[i];

		if (ent->fields.vector != vector)
			continue;
		kvm_ioapic_update_eoi_one(vcpu, ioapic, trigger_mode, i);
	}
	spin_unlock(&ioapic->lock);
}

static inline struct kvm_ioapic *to_ioapic(struct kvm_io_device *dev)
{
	return container_of(dev, struct kvm_ioapic, dev);
}

static inline int ioapic_in_range(struct kvm_ioapic *ioapic, gpa_t addr)
{
	return ((addr >= ioapic->base_address &&
		 (addr < ioapic->base_address + IOAPIC_MEM_LENGTH)));
}

static int ioapic_mmio_read(struct kvm_vcpu *vcpu, struct kvm_io_device *this,
				gpa_t addr, int len, void *val)
{
	struct kvm_ioapic *ioapic = to_ioapic(this);
	u32 result;
	if (!ioapic_in_range(ioapic, addr))
		return -EOPNOTSUPP;

	ASSERT(!(addr & 0xf));	/* check alignment */

	addr &= 0xff;
	spin_lock(&ioapic->lock);
	switch (addr) {
	case IOAPIC_REG_SELECT:
		result = ioapic->ioregsel;
		break;

	case IOAPIC_REG_WINDOW:
		result = ioapic_read_indirect(ioapic, addr, len);
		break;

	default:
		result = 0;
		break;
	}
	spin_unlock(&ioapic->lock);

	switch (len) {
	case 8:
		*(u64 *) val = result;
		break;
	case 1:
	case 2:
	case 4:
		memcpy(val, (char *)&result, len);
		break;
	default:
		printk(KERN_WARNING "ioapic: wrong length %d\n", len);
	}
	return 0;
}

static int ioapic_mmio_write(struct kvm_vcpu *vcpu, struct kvm_io_device *this,
				 gpa_t addr, int len, const void *val)
{
	struct kvm_ioapic *ioapic = to_ioapic(this);
	u32 data;
	if (!ioapic_in_range(ioapic, addr))
		return -EOPNOTSUPP;

	ASSERT(!(addr & 0xf));	/* check alignment */

	switch (len) {
	case 8:
	case 4:
		data = *(u32 *) val;
		break;
	case 2:
		data = *(u16 *) val;
		break;
	case 1:
		data = *(u8  *) val;
		break;
	default:
		printk(KERN_WARNING "ioapic: Unsupported size %d\n", len);
		return 0;
	}

	addr &= 0xff;
	spin_lock(&ioapic->lock);
	switch (addr) {
	case IOAPIC_REG_SELECT:
		ioapic->ioregsel = data & 0xFF; /* 8-bit register */
		break;

	case IOAPIC_REG_WINDOW:
		ioapic_write_indirect(ioapic, data);
		break;

	default:
		break;
	}
	spin_unlock(&ioapic->lock);
	return 0;
}

static void kvm_ioapic_reset(struct kvm_ioapic *ioapic)
{
	int i;

	cancel_delayed_work_sync(&ioapic->eoi_inject);
	for (i = 0; i < IOAPIC_NUM_PINS; i++)
		ioapic->redirtbl[i].fields.mask = 1;
	ioapic->base_address = IOAPIC_DEFAULT_BASE_ADDRESS;
	ioapic->ioregsel = 0;
	ioapic->irr = 0;
	ioapic->irr_delivered = 0;
	ioapic->id = 0;
	memset(ioapic->irq_eoi, 0x00, sizeof(ioapic->irq_eoi));
	rtc_irq_eoi_tracking_reset(ioapic);
}

static const struct kvm_io_device_ops ioapic_mmio_ops = {
	.read     = ioapic_mmio_read,
	.write    = ioapic_mmio_write,
};

int kvm_ioapic_init(struct kvm *kvm)
{
	struct kvm_ioapic *ioapic;
	int ret;

	ioapic = kzalloc(sizeof(struct kvm_ioapic), GFP_KERNEL_ACCOUNT);
	if (!ioapic)
		return -ENOMEM;
	spin_lock_init(&ioapic->lock);
	INIT_DELAYED_WORK(&ioapic->eoi_inject, kvm_ioapic_eoi_inject_work);
	kvm->arch.vioapic = ioapic;
	kvm_ioapic_reset(ioapic);
	kvm_iodevice_init(&ioapic->dev, &ioapic_mmio_ops);
	ioapic->kvm = kvm;
	mutex_lock(&kvm->slots_lock);
	ret = kvm_io_bus_register_dev(kvm, KVM_MMIO_BUS, ioapic->base_address,
				      IOAPIC_MEM_LENGTH, &ioapic->dev);
	mutex_unlock(&kvm->slots_lock);
	if (ret < 0) {
		kvm->arch.vioapic = NULL;
		kfree(ioapic);
	}

	return ret;
}

void kvm_ioapic_destroy(struct kvm *kvm)
{
	struct kvm_ioapic *ioapic = kvm->arch.vioapic;

	if (!ioapic)
		return;

	cancel_delayed_work_sync(&ioapic->eoi_inject);
	mutex_lock(&kvm->slots_lock);
	kvm_io_bus_unregister_dev(kvm, KVM_MMIO_BUS, &ioapic->dev);
	mutex_unlock(&kvm->slots_lock);
	kvm->arch.vioapic = NULL;
	kfree(ioapic);
}

void kvm_get_ioapic(struct kvm *kvm, struct kvm_ioapic_state *state)
{
	struct kvm_ioapic *ioapic = kvm->arch.vioapic;

	spin_lock(&ioapic->lock);
	memcpy(state, ioapic, sizeof(struct kvm_ioapic_state));
	state->irr &= ~ioapic->irr_delivered;
	spin_unlock(&ioapic->lock);
}

void kvm_set_ioapic(struct kvm *kvm, struct kvm_ioapic_state *state)
{
	struct kvm_ioapic *ioapic = kvm->arch.vioapic;

	spin_lock(&ioapic->lock);
	memcpy(ioapic, state, sizeof(struct kvm_ioapic_state));
	ioapic->irr = 0;
	ioapic->irr_delivered = 0;
	kvm_make_scan_ioapic_request(kvm);
	kvm_ioapic_inject_all(ioapic, state->irr);
	spin_unlock(&ioapic->lock);
}<|MERGE_RESOLUTION|>--- conflicted
+++ resolved
@@ -378,10 +378,6 @@
 		if (e->fields.delivery_mode == APIC_DM_FIXED) {
 			struct kvm_lapic_irq irq;
 
-<<<<<<< HEAD
-			irq.shorthand = APIC_DEST_NOSHORT;
-=======
->>>>>>> 77a36a3a
 			irq.vector = e->fields.vector;
 			irq.delivery_mode = e->fields.delivery_mode << 8;
 			irq.dest_mode =
@@ -390,12 +386,7 @@
 			irq.trig_mode = e->fields.trig_mode;
 			irq.shorthand = APIC_DEST_NOSHORT;
 			irq.dest_id = e->fields.dest_id;
-<<<<<<< HEAD
-			irq.dest_mode =
-			    kvm_lapic_irq_dest_mode(!!e->fields.dest_mode);
-=======
 			irq.msi_redir_hint = false;
->>>>>>> 77a36a3a
 			bitmap_zero(&vcpu_bitmap, 16);
 			kvm_bitmap_or_dest_vcpus(ioapic->kvm, &irq,
 						 &vcpu_bitmap);
