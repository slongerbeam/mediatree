/*
 * VMware Detection code.
 *
 * Copyright (C) 2008, VMware, Inc.
 * Author : Alok N Kataria <akataria@vmware.com>
 *
 * This program is free software; you can redistribute it and/or modify
 * it under the terms of the GNU General Public License as published by
 * the Free Software Foundation; either version 2 of the License, or
 * (at your option) any later version.
 *
 * This program is distributed in the hope that it will be useful, but
 * WITHOUT ANY WARRANTY; without even the implied warranty of
 * MERCHANTABILITY OR FITNESS FOR A PARTICULAR PURPOSE, GOOD TITLE or
 * NON INFRINGEMENT.  See the GNU General Public License for more
 * details.
 *
 * You should have received a copy of the GNU General Public License
 * along with this program; if not, write to the Free Software
 * Foundation, Inc., 51 Franklin St, Fifth Floor, Boston, MA 02110-1301 USA.
 *
 */

#include <linux/dmi.h>
#include <linux/init.h>
#include <linux/export.h>
#include <linux/clocksource.h>
#include <asm/div64.h>
#include <asm/x86_init.h>
#include <asm/hypervisor.h>
#include <asm/timer.h>
#include <asm/apic.h>
#include <asm/timer.h>

#undef pr_fmt
#define pr_fmt(fmt)	"vmware: " fmt

#define CPUID_VMWARE_INFO_LEAF	0x40000000
#define VMWARE_HYPERVISOR_MAGIC	0x564D5868
#define VMWARE_HYPERVISOR_PORT	0x5658

#define VMWARE_PORT_CMD_GETVERSION	10
#define VMWARE_PORT_CMD_GETHZ		45
#define VMWARE_PORT_CMD_GETVCPU_INFO	68
#define VMWARE_PORT_CMD_LEGACY_X2APIC	3
#define VMWARE_PORT_CMD_VCPU_RESERVED	31

#define VMWARE_PORT(cmd, eax, ebx, ecx, edx)				\
	__asm__("inl (%%dx)" :						\
			"=a"(eax), "=c"(ecx), "=d"(edx), "=b"(ebx) :	\
			"0"(VMWARE_HYPERVISOR_MAGIC),			\
			"1"(VMWARE_PORT_CMD_##cmd),			\
			"2"(VMWARE_HYPERVISOR_PORT), "3"(UINT_MAX) :	\
			"memory");

static unsigned long vmware_tsc_khz __ro_after_init;

static inline int __vmware_platform(void)
{
	uint32_t eax, ebx, ecx, edx;
	VMWARE_PORT(GETVERSION, eax, ebx, ecx, edx);
	return eax != (uint32_t)-1 && ebx == VMWARE_HYPERVISOR_MAGIC;
}

static unsigned long vmware_get_tsc_khz(void)
{
	return vmware_tsc_khz;
}

#ifdef CONFIG_PARAVIRT
static struct cyc2ns_data vmware_cyc2ns __ro_after_init;
static int vmw_sched_clock __initdata = 1;

static __init int setup_vmw_sched_clock(char *s)
{
	vmw_sched_clock = 0;
	return 0;
}
early_param("no-vmw-sched-clock", setup_vmw_sched_clock);

static unsigned long long vmware_sched_clock(void)
{
	unsigned long long ns;

	ns = mul_u64_u32_shr(rdtsc(), vmware_cyc2ns.cyc2ns_mul,
			     vmware_cyc2ns.cyc2ns_shift);
	ns -= vmware_cyc2ns.cyc2ns_offset;
	return ns;
}

static void __init vmware_sched_clock_setup(void)
{
	struct cyc2ns_data *d = &vmware_cyc2ns;
	unsigned long long tsc_now = rdtsc();

	clocks_calc_mult_shift(&d->cyc2ns_mul, &d->cyc2ns_shift,
			       vmware_tsc_khz, NSEC_PER_MSEC, 0);
	d->cyc2ns_offset = mul_u64_u32_shr(tsc_now, d->cyc2ns_mul,
					   d->cyc2ns_shift);

	pv_time_ops.sched_clock = vmware_sched_clock;
	pr_info("using sched offset of %llu ns\n", d->cyc2ns_offset);
}

static void __init vmware_paravirt_ops_setup(void)
{
	pv_info.name = "VMware hypervisor";
	pv_cpu_ops.io_delay = paravirt_nop;

	if (vmware_tsc_khz && vmw_sched_clock)
		vmware_sched_clock_setup();
}
#else
#define vmware_paravirt_ops_setup() do {} while (0)
#endif

static void __init vmware_platform_setup(void)
{
	uint32_t eax, ebx, ecx, edx;
	uint64_t lpj, tsc_khz;

	VMWARE_PORT(GETHZ, eax, ebx, ecx, edx);

	if (ebx != UINT_MAX) {
		lpj = tsc_khz = eax | (((uint64_t)ebx) << 32);
		do_div(tsc_khz, 1000);
		WARN_ON(tsc_khz >> 32);
		pr_info("TSC freq read from hypervisor : %lu.%03lu MHz\n",
			(unsigned long) tsc_khz / 1000,
			(unsigned long) tsc_khz % 1000);

		if (!preset_lpj) {
			do_div(lpj, HZ);
			preset_lpj = lpj;
		}

		vmware_tsc_khz = tsc_khz;
		x86_platform.calibrate_tsc = vmware_get_tsc_khz;
		x86_platform.calibrate_cpu = vmware_get_tsc_khz;

#ifdef CONFIG_X86_LOCAL_APIC
		/* Skip lapic calibration since we know the bus frequency. */
		lapic_timer_frequency = ecx / HZ;
		pr_info("Host bus clock speed read from hypervisor : %u Hz\n",
			ecx);
#endif
	} else {
		pr_warn("Failed to get TSC freq from the hypervisor\n");
	}

<<<<<<< HEAD
=======
	vmware_paravirt_ops_setup();

>>>>>>> c470abd4
#ifdef CONFIG_X86_IO_APIC
	no_timer_check = 1;
#endif
}

/*
 * While checking the dmi string information, just checking the product
 * serial key should be enough, as this will always have a VMware
 * specific string when running under VMware hypervisor.
 */
static uint32_t __init vmware_platform(void)
{
	if (boot_cpu_has(X86_FEATURE_HYPERVISOR)) {
		unsigned int eax;
		unsigned int hyper_vendor_id[3];

		cpuid(CPUID_VMWARE_INFO_LEAF, &eax, &hyper_vendor_id[0],
		      &hyper_vendor_id[1], &hyper_vendor_id[2]);
		if (!memcmp(hyper_vendor_id, "VMwareVMware", 12))
			return CPUID_VMWARE_INFO_LEAF;
	} else if (dmi_available && dmi_name_in_serial("VMware") &&
		   __vmware_platform())
		return 1;

	return 0;
}

/*
 * VMware hypervisor takes care of exporting a reliable TSC to the guest.
 * Still, due to timing difference when running on virtual cpus, the TSC can
 * be marked as unstable in some cases. For example, the TSC sync check at
 * bootup can fail due to a marginal offset between vcpus' TSCs (though the
 * TSCs do not drift from each other).  Also, the ACPI PM timer clocksource
 * is not suitable as a watchdog when running on a hypervisor because the
 * kernel may miss a wrap of the counter if the vcpu is descheduled for a
 * long time. To skip these checks at runtime we set these capability bits,
 * so that the kernel could just trust the hypervisor with providing a
 * reliable virtual TSC that is suitable for timekeeping.
 */
static void vmware_set_cpu_features(struct cpuinfo_x86 *c)
{
	set_cpu_cap(c, X86_FEATURE_CONSTANT_TSC);
	set_cpu_cap(c, X86_FEATURE_TSC_RELIABLE);
}

/* Checks if hypervisor supports x2apic without VT-D interrupt remapping. */
static bool __init vmware_legacy_x2apic_available(void)
{
	uint32_t eax, ebx, ecx, edx;
	VMWARE_PORT(GETVCPU_INFO, eax, ebx, ecx, edx);
	return (eax & (1 << VMWARE_PORT_CMD_VCPU_RESERVED)) == 0 &&
	       (eax & (1 << VMWARE_PORT_CMD_LEGACY_X2APIC)) != 0;
}

const __refconst struct hypervisor_x86 x86_hyper_vmware = {
	.name			= "VMware",
	.detect			= vmware_platform,
	.set_cpu_features	= vmware_set_cpu_features,
	.init_platform		= vmware_platform_setup,
	.x2apic_available	= vmware_legacy_x2apic_available,
};
EXPORT_SYMBOL(x86_hyper_vmware);<|MERGE_RESOLUTION|>--- conflicted
+++ resolved
@@ -148,11 +148,8 @@
 		pr_warn("Failed to get TSC freq from the hypervisor\n");
 	}
 
-<<<<<<< HEAD
-=======
 	vmware_paravirt_ops_setup();
 
->>>>>>> c470abd4
 #ifdef CONFIG_X86_IO_APIC
 	no_timer_check = 1;
 #endif
