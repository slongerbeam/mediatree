/*
 * Copyright 2011 Paul Mackerras, IBM Corp. <paulus@au1.ibm.com>
 * Copyright (C) 2009. SUSE Linux Products GmbH. All rights reserved.
 *
 * Authors:
 *    Paul Mackerras <paulus@au1.ibm.com>
 *    Alexander Graf <agraf@suse.de>
 *    Kevin Wolf <mail@kevin-wolf.de>
 *
 * Description: KVM functions specific to running on Book 3S
 * processors in hypervisor mode (specifically POWER7 and later).
 *
 * This file is derived from arch/powerpc/kvm/book3s.c,
 * by Alexander Graf <agraf@suse.de>.
 *
 * This program is free software; you can redistribute it and/or modify
 * it under the terms of the GNU General Public License, version 2, as
 * published by the Free Software Foundation.
 */

#include <linux/kvm_host.h>
#include <linux/kernel.h>
#include <linux/err.h>
#include <linux/slab.h>
#include <linux/preempt.h>
#include <linux/sched/signal.h>
#include <linux/sched/stat.h>
#include <linux/delay.h>
#include <linux/export.h>
#include <linux/fs.h>
#include <linux/anon_inodes.h>
#include <linux/cpu.h>
#include <linux/cpumask.h>
#include <linux/spinlock.h>
#include <linux/page-flags.h>
#include <linux/srcu.h>
#include <linux/miscdevice.h>
#include <linux/debugfs.h>
#include <linux/gfp.h>
#include <linux/vmalloc.h>
#include <linux/highmem.h>
#include <linux/hugetlb.h>
#include <linux/kvm_irqfd.h>
#include <linux/irqbypass.h>
#include <linux/module.h>
#include <linux/compiler.h>
#include <linux/of.h>

#include <asm/reg.h>
#include <asm/ppc-opcode.h>
#include <asm/disassemble.h>
#include <asm/cputable.h>
#include <asm/cacheflush.h>
#include <asm/tlbflush.h>
#include <linux/uaccess.h>
#include <asm/io.h>
#include <asm/kvm_ppc.h>
#include <asm/kvm_book3s.h>
#include <asm/mmu_context.h>
#include <asm/lppaca.h>
#include <asm/processor.h>
#include <asm/cputhreads.h>
#include <asm/page.h>
#include <asm/hvcall.h>
#include <asm/switch_to.h>
#include <asm/smp.h>
#include <asm/dbell.h>
#include <asm/hmi.h>
#include <asm/pnv-pci.h>
#include <asm/mmu.h>
#include <asm/opal.h>
#include <asm/xics.h>
#include <asm/xive.h>

#include "book3s.h"

#define CREATE_TRACE_POINTS
#include "trace_hv.h"

/* #define EXIT_DEBUG */
/* #define EXIT_DEBUG_SIMPLE */
/* #define EXIT_DEBUG_INT */

/* Used to indicate that a guest page fault needs to be handled */
#define RESUME_PAGE_FAULT	(RESUME_GUEST | RESUME_FLAG_ARCH1)
/* Used to indicate that a guest passthrough interrupt needs to be handled */
#define RESUME_PASSTHROUGH	(RESUME_GUEST | RESUME_FLAG_ARCH2)

/* Used as a "null" value for timebase values */
#define TB_NIL	(~(u64)0)

static DECLARE_BITMAP(default_enabled_hcalls, MAX_HCALL_OPCODE/4 + 1);

static int dynamic_mt_modes = 6;
module_param(dynamic_mt_modes, int, S_IRUGO | S_IWUSR);
MODULE_PARM_DESC(dynamic_mt_modes, "Set of allowed dynamic micro-threading modes: 0 (= none), 2, 4, or 6 (= 2 or 4)");
static int target_smt_mode;
module_param(target_smt_mode, int, S_IRUGO | S_IWUSR);
MODULE_PARM_DESC(target_smt_mode, "Target threads per core (0 = max)");

static bool indep_threads_mode = true;
module_param(indep_threads_mode, bool, S_IRUGO | S_IWUSR);
MODULE_PARM_DESC(indep_threads_mode, "Independent-threads mode (only on POWER9)");

#ifdef CONFIG_KVM_XICS
static struct kernel_param_ops module_param_ops = {
	.set = param_set_int,
	.get = param_get_int,
};

module_param_cb(kvm_irq_bypass, &module_param_ops, &kvm_irq_bypass,
							S_IRUGO | S_IWUSR);
MODULE_PARM_DESC(kvm_irq_bypass, "Bypass passthrough interrupt optimization");

module_param_cb(h_ipi_redirect, &module_param_ops, &h_ipi_redirect,
							S_IRUGO | S_IWUSR);
MODULE_PARM_DESC(h_ipi_redirect, "Redirect H_IPI wakeup to a free host core");
#endif

static void kvmppc_end_cede(struct kvm_vcpu *vcpu);
static int kvmppc_hv_setup_htab_rma(struct kvm_vcpu *vcpu);
static void kvmppc_setup_partition_table(struct kvm *kvm);

static inline struct kvm_vcpu *next_runnable_thread(struct kvmppc_vcore *vc,
		int *ip)
{
	int i = *ip;
	struct kvm_vcpu *vcpu;

	while (++i < MAX_SMT_THREADS) {
		vcpu = READ_ONCE(vc->runnable_threads[i]);
		if (vcpu) {
			*ip = i;
			return vcpu;
		}
	}
	return NULL;
}

/* Used to traverse the list of runnable threads for a given vcore */
#define for_each_runnable_thread(i, vcpu, vc) \
	for (i = -1; (vcpu = next_runnable_thread(vc, &i)); )

static bool kvmppc_ipi_thread(int cpu)
{
	unsigned long msg = PPC_DBELL_TYPE(PPC_DBELL_SERVER);

	/* On POWER9 we can use msgsnd to IPI any cpu */
	if (cpu_has_feature(CPU_FTR_ARCH_300)) {
		msg |= get_hard_smp_processor_id(cpu);
		smp_mb();
		__asm__ __volatile__ (PPC_MSGSND(%0) : : "r" (msg));
		return true;
	}

	/* On POWER8 for IPIs to threads in the same core, use msgsnd */
	if (cpu_has_feature(CPU_FTR_ARCH_207S)) {
		preempt_disable();
		if (cpu_first_thread_sibling(cpu) ==
		    cpu_first_thread_sibling(smp_processor_id())) {
			msg |= cpu_thread_in_core(cpu);
			smp_mb();
			__asm__ __volatile__ (PPC_MSGSND(%0) : : "r" (msg));
			preempt_enable();
			return true;
		}
		preempt_enable();
	}

#if defined(CONFIG_PPC_ICP_NATIVE) && defined(CONFIG_SMP)
	if (cpu >= 0 && cpu < nr_cpu_ids) {
		if (paca[cpu].kvm_hstate.xics_phys) {
			xics_wake_cpu(cpu);
			return true;
		}
		opal_int_set_mfrr(get_hard_smp_processor_id(cpu), IPI_PRIORITY);
		return true;
	}
#endif

	return false;
}

static void kvmppc_fast_vcpu_kick_hv(struct kvm_vcpu *vcpu)
{
	int cpu;
	struct swait_queue_head *wqp;

	wqp = kvm_arch_vcpu_wq(vcpu);
	if (swq_has_sleeper(wqp)) {
		swake_up(wqp);
		++vcpu->stat.halt_wakeup;
	}

	cpu = READ_ONCE(vcpu->arch.thread_cpu);
	if (cpu >= 0 && kvmppc_ipi_thread(cpu))
		return;

	/* CPU points to the first thread of the core */
	cpu = vcpu->cpu;
	if (cpu >= 0 && cpu < nr_cpu_ids && cpu_online(cpu))
		smp_send_reschedule(cpu);
}

/*
 * We use the vcpu_load/put functions to measure stolen time.
 * Stolen time is counted as time when either the vcpu is able to
 * run as part of a virtual core, but the task running the vcore
 * is preempted or sleeping, or when the vcpu needs something done
 * in the kernel by the task running the vcpu, but that task is
 * preempted or sleeping.  Those two things have to be counted
 * separately, since one of the vcpu tasks will take on the job
 * of running the core, and the other vcpu tasks in the vcore will
 * sleep waiting for it to do that, but that sleep shouldn't count
 * as stolen time.
 *
 * Hence we accumulate stolen time when the vcpu can run as part of
 * a vcore using vc->stolen_tb, and the stolen time when the vcpu
 * needs its task to do other things in the kernel (for example,
 * service a page fault) in busy_stolen.  We don't accumulate
 * stolen time for a vcore when it is inactive, or for a vcpu
 * when it is in state RUNNING or NOTREADY.  NOTREADY is a bit of
 * a misnomer; it means that the vcpu task is not executing in
 * the KVM_VCPU_RUN ioctl, i.e. it is in userspace or elsewhere in
 * the kernel.  We don't have any way of dividing up that time
 * between time that the vcpu is genuinely stopped, time that
 * the task is actively working on behalf of the vcpu, and time
 * that the task is preempted, so we don't count any of it as
 * stolen.
 *
 * Updates to busy_stolen are protected by arch.tbacct_lock;
 * updates to vc->stolen_tb are protected by the vcore->stoltb_lock
 * lock.  The stolen times are measured in units of timebase ticks.
 * (Note that the != TB_NIL checks below are purely defensive;
 * they should never fail.)
 */

static void kvmppc_core_start_stolen(struct kvmppc_vcore *vc)
{
	unsigned long flags;

	spin_lock_irqsave(&vc->stoltb_lock, flags);
	vc->preempt_tb = mftb();
	spin_unlock_irqrestore(&vc->stoltb_lock, flags);
}

static void kvmppc_core_end_stolen(struct kvmppc_vcore *vc)
{
	unsigned long flags;

	spin_lock_irqsave(&vc->stoltb_lock, flags);
	if (vc->preempt_tb != TB_NIL) {
		vc->stolen_tb += mftb() - vc->preempt_tb;
		vc->preempt_tb = TB_NIL;
	}
	spin_unlock_irqrestore(&vc->stoltb_lock, flags);
}

static void kvmppc_core_vcpu_load_hv(struct kvm_vcpu *vcpu, int cpu)
{
	struct kvmppc_vcore *vc = vcpu->arch.vcore;
	unsigned long flags;

	/*
	 * We can test vc->runner without taking the vcore lock,
	 * because only this task ever sets vc->runner to this
	 * vcpu, and once it is set to this vcpu, only this task
	 * ever sets it to NULL.
	 */
	if (vc->runner == vcpu && vc->vcore_state >= VCORE_SLEEPING)
		kvmppc_core_end_stolen(vc);

	spin_lock_irqsave(&vcpu->arch.tbacct_lock, flags);
	if (vcpu->arch.state == KVMPPC_VCPU_BUSY_IN_HOST &&
	    vcpu->arch.busy_preempt != TB_NIL) {
		vcpu->arch.busy_stolen += mftb() - vcpu->arch.busy_preempt;
		vcpu->arch.busy_preempt = TB_NIL;
	}
	spin_unlock_irqrestore(&vcpu->arch.tbacct_lock, flags);
}

static void kvmppc_core_vcpu_put_hv(struct kvm_vcpu *vcpu)
{
	struct kvmppc_vcore *vc = vcpu->arch.vcore;
	unsigned long flags;

	if (vc->runner == vcpu && vc->vcore_state >= VCORE_SLEEPING)
		kvmppc_core_start_stolen(vc);

	spin_lock_irqsave(&vcpu->arch.tbacct_lock, flags);
	if (vcpu->arch.state == KVMPPC_VCPU_BUSY_IN_HOST)
		vcpu->arch.busy_preempt = mftb();
	spin_unlock_irqrestore(&vcpu->arch.tbacct_lock, flags);
}

static void kvmppc_set_msr_hv(struct kvm_vcpu *vcpu, u64 msr)
{
	/*
	 * Check for illegal transactional state bit combination
	 * and if we find it, force the TS field to a safe state.
	 */
	if ((msr & MSR_TS_MASK) == MSR_TS_MASK)
		msr &= ~MSR_TS_MASK;
	vcpu->arch.shregs.msr = msr;
	kvmppc_end_cede(vcpu);
}

static void kvmppc_set_pvr_hv(struct kvm_vcpu *vcpu, u32 pvr)
{
	vcpu->arch.pvr = pvr;
}

/* Dummy value used in computing PCR value below */
#define PCR_ARCH_300	(PCR_ARCH_207 << 1)

static int kvmppc_set_arch_compat(struct kvm_vcpu *vcpu, u32 arch_compat)
{
	unsigned long host_pcr_bit = 0, guest_pcr_bit = 0;
	struct kvmppc_vcore *vc = vcpu->arch.vcore;

	/* We can (emulate) our own architecture version and anything older */
	if (cpu_has_feature(CPU_FTR_ARCH_300))
		host_pcr_bit = PCR_ARCH_300;
	else if (cpu_has_feature(CPU_FTR_ARCH_207S))
		host_pcr_bit = PCR_ARCH_207;
	else if (cpu_has_feature(CPU_FTR_ARCH_206))
		host_pcr_bit = PCR_ARCH_206;
	else
		host_pcr_bit = PCR_ARCH_205;

	/* Determine lowest PCR bit needed to run guest in given PVR level */
	guest_pcr_bit = host_pcr_bit;
	if (arch_compat) {
		switch (arch_compat) {
		case PVR_ARCH_205:
			guest_pcr_bit = PCR_ARCH_205;
			break;
		case PVR_ARCH_206:
		case PVR_ARCH_206p:
			guest_pcr_bit = PCR_ARCH_206;
			break;
		case PVR_ARCH_207:
			guest_pcr_bit = PCR_ARCH_207;
			break;
		case PVR_ARCH_300:
			guest_pcr_bit = PCR_ARCH_300;
			break;
		default:
			return -EINVAL;
		}
	}

	/* Check requested PCR bits don't exceed our capabilities */
	if (guest_pcr_bit > host_pcr_bit)
		return -EINVAL;

	spin_lock(&vc->lock);
	vc->arch_compat = arch_compat;
	/* Set all PCR bits for which guest_pcr_bit <= bit < host_pcr_bit */
	vc->pcr = host_pcr_bit - guest_pcr_bit;
	spin_unlock(&vc->lock);

	return 0;
}

static void kvmppc_dump_regs(struct kvm_vcpu *vcpu)
{
	int r;

	pr_err("vcpu %p (%d):\n", vcpu, vcpu->vcpu_id);
	pr_err("pc  = %.16lx  msr = %.16llx  trap = %x\n",
	       vcpu->arch.pc, vcpu->arch.shregs.msr, vcpu->arch.trap);
	for (r = 0; r < 16; ++r)
		pr_err("r%2d = %.16lx  r%d = %.16lx\n",
		       r, kvmppc_get_gpr(vcpu, r),
		       r+16, kvmppc_get_gpr(vcpu, r+16));
	pr_err("ctr = %.16lx  lr  = %.16lx\n",
	       vcpu->arch.ctr, vcpu->arch.lr);
	pr_err("srr0 = %.16llx srr1 = %.16llx\n",
	       vcpu->arch.shregs.srr0, vcpu->arch.shregs.srr1);
	pr_err("sprg0 = %.16llx sprg1 = %.16llx\n",
	       vcpu->arch.shregs.sprg0, vcpu->arch.shregs.sprg1);
	pr_err("sprg2 = %.16llx sprg3 = %.16llx\n",
	       vcpu->arch.shregs.sprg2, vcpu->arch.shregs.sprg3);
	pr_err("cr = %.8x  xer = %.16lx  dsisr = %.8x\n",
	       vcpu->arch.cr, vcpu->arch.xer, vcpu->arch.shregs.dsisr);
	pr_err("dar = %.16llx\n", vcpu->arch.shregs.dar);
	pr_err("fault dar = %.16lx dsisr = %.8x\n",
	       vcpu->arch.fault_dar, vcpu->arch.fault_dsisr);
	pr_err("SLB (%d entries):\n", vcpu->arch.slb_max);
	for (r = 0; r < vcpu->arch.slb_max; ++r)
		pr_err("  ESID = %.16llx VSID = %.16llx\n",
		       vcpu->arch.slb[r].orige, vcpu->arch.slb[r].origv);
	pr_err("lpcr = %.16lx sdr1 = %.16lx last_inst = %.8x\n",
	       vcpu->arch.vcore->lpcr, vcpu->kvm->arch.sdr1,
	       vcpu->arch.last_inst);
}

static struct kvm_vcpu *kvmppc_find_vcpu(struct kvm *kvm, int id)
{
	struct kvm_vcpu *ret;

	mutex_lock(&kvm->lock);
	ret = kvm_get_vcpu_by_id(kvm, id);
	mutex_unlock(&kvm->lock);
	return ret;
}

static void init_vpa(struct kvm_vcpu *vcpu, struct lppaca *vpa)
{
	vpa->__old_status |= LPPACA_OLD_SHARED_PROC;
	vpa->yield_count = cpu_to_be32(1);
}

static int set_vpa(struct kvm_vcpu *vcpu, struct kvmppc_vpa *v,
		   unsigned long addr, unsigned long len)
{
	/* check address is cacheline aligned */
	if (addr & (L1_CACHE_BYTES - 1))
		return -EINVAL;
	spin_lock(&vcpu->arch.vpa_update_lock);
	if (v->next_gpa != addr || v->len != len) {
		v->next_gpa = addr;
		v->len = addr ? len : 0;
		v->update_pending = 1;
	}
	spin_unlock(&vcpu->arch.vpa_update_lock);
	return 0;
}

/* Length for a per-processor buffer is passed in at offset 4 in the buffer */
struct reg_vpa {
	u32 dummy;
	union {
		__be16 hword;
		__be32 word;
	} length;
};

static int vpa_is_registered(struct kvmppc_vpa *vpap)
{
	if (vpap->update_pending)
		return vpap->next_gpa != 0;
	return vpap->pinned_addr != NULL;
}

static unsigned long do_h_register_vpa(struct kvm_vcpu *vcpu,
				       unsigned long flags,
				       unsigned long vcpuid, unsigned long vpa)
{
	struct kvm *kvm = vcpu->kvm;
	unsigned long len, nb;
	void *va;
	struct kvm_vcpu *tvcpu;
	int err;
	int subfunc;
	struct kvmppc_vpa *vpap;

	tvcpu = kvmppc_find_vcpu(kvm, vcpuid);
	if (!tvcpu)
		return H_PARAMETER;

	subfunc = (flags >> H_VPA_FUNC_SHIFT) & H_VPA_FUNC_MASK;
	if (subfunc == H_VPA_REG_VPA || subfunc == H_VPA_REG_DTL ||
	    subfunc == H_VPA_REG_SLB) {
		/* Registering new area - address must be cache-line aligned */
		if ((vpa & (L1_CACHE_BYTES - 1)) || !vpa)
			return H_PARAMETER;

		/* convert logical addr to kernel addr and read length */
		va = kvmppc_pin_guest_page(kvm, vpa, &nb);
		if (va == NULL)
			return H_PARAMETER;
		if (subfunc == H_VPA_REG_VPA)
			len = be16_to_cpu(((struct reg_vpa *)va)->length.hword);
		else
			len = be32_to_cpu(((struct reg_vpa *)va)->length.word);
		kvmppc_unpin_guest_page(kvm, va, vpa, false);

		/* Check length */
		if (len > nb || len < sizeof(struct reg_vpa))
			return H_PARAMETER;
	} else {
		vpa = 0;
		len = 0;
	}

	err = H_PARAMETER;
	vpap = NULL;
	spin_lock(&tvcpu->arch.vpa_update_lock);

	switch (subfunc) {
	case H_VPA_REG_VPA:		/* register VPA */
		/*
		 * The size of our lppaca is 1kB because of the way we align
		 * it for the guest to avoid crossing a 4kB boundary. We only
		 * use 640 bytes of the structure though, so we should accept
		 * clients that set a size of 640.
		 */
		if (len < 640)
			break;
		vpap = &tvcpu->arch.vpa;
		err = 0;
		break;

	case H_VPA_REG_DTL:		/* register DTL */
		if (len < sizeof(struct dtl_entry))
			break;
		len -= len % sizeof(struct dtl_entry);

		/* Check that they have previously registered a VPA */
		err = H_RESOURCE;
		if (!vpa_is_registered(&tvcpu->arch.vpa))
			break;

		vpap = &tvcpu->arch.dtl;
		err = 0;
		break;

	case H_VPA_REG_SLB:		/* register SLB shadow buffer */
		/* Check that they have previously registered a VPA */
		err = H_RESOURCE;
		if (!vpa_is_registered(&tvcpu->arch.vpa))
			break;

		vpap = &tvcpu->arch.slb_shadow;
		err = 0;
		break;

	case H_VPA_DEREG_VPA:		/* deregister VPA */
		/* Check they don't still have a DTL or SLB buf registered */
		err = H_RESOURCE;
		if (vpa_is_registered(&tvcpu->arch.dtl) ||
		    vpa_is_registered(&tvcpu->arch.slb_shadow))
			break;

		vpap = &tvcpu->arch.vpa;
		err = 0;
		break;

	case H_VPA_DEREG_DTL:		/* deregister DTL */
		vpap = &tvcpu->arch.dtl;
		err = 0;
		break;

	case H_VPA_DEREG_SLB:		/* deregister SLB shadow buffer */
		vpap = &tvcpu->arch.slb_shadow;
		err = 0;
		break;
	}

	if (vpap) {
		vpap->next_gpa = vpa;
		vpap->len = len;
		vpap->update_pending = 1;
	}

	spin_unlock(&tvcpu->arch.vpa_update_lock);

	return err;
}

static void kvmppc_update_vpa(struct kvm_vcpu *vcpu, struct kvmppc_vpa *vpap)
{
	struct kvm *kvm = vcpu->kvm;
	void *va;
	unsigned long nb;
	unsigned long gpa;

	/*
	 * We need to pin the page pointed to by vpap->next_gpa,
	 * but we can't call kvmppc_pin_guest_page under the lock
	 * as it does get_user_pages() and down_read().  So we
	 * have to drop the lock, pin the page, then get the lock
	 * again and check that a new area didn't get registered
	 * in the meantime.
	 */
	for (;;) {
		gpa = vpap->next_gpa;
		spin_unlock(&vcpu->arch.vpa_update_lock);
		va = NULL;
		nb = 0;
		if (gpa)
			va = kvmppc_pin_guest_page(kvm, gpa, &nb);
		spin_lock(&vcpu->arch.vpa_update_lock);
		if (gpa == vpap->next_gpa)
			break;
		/* sigh... unpin that one and try again */
		if (va)
			kvmppc_unpin_guest_page(kvm, va, gpa, false);
	}

	vpap->update_pending = 0;
	if (va && nb < vpap->len) {
		/*
		 * If it's now too short, it must be that userspace
		 * has changed the mappings underlying guest memory,
		 * so unregister the region.
		 */
		kvmppc_unpin_guest_page(kvm, va, gpa, false);
		va = NULL;
	}
	if (vpap->pinned_addr)
		kvmppc_unpin_guest_page(kvm, vpap->pinned_addr, vpap->gpa,
					vpap->dirty);
	vpap->gpa = gpa;
	vpap->pinned_addr = va;
	vpap->dirty = false;
	if (va)
		vpap->pinned_end = va + vpap->len;
}

static void kvmppc_update_vpas(struct kvm_vcpu *vcpu)
{
	if (!(vcpu->arch.vpa.update_pending ||
	      vcpu->arch.slb_shadow.update_pending ||
	      vcpu->arch.dtl.update_pending))
		return;

	spin_lock(&vcpu->arch.vpa_update_lock);
	if (vcpu->arch.vpa.update_pending) {
		kvmppc_update_vpa(vcpu, &vcpu->arch.vpa);
		if (vcpu->arch.vpa.pinned_addr)
			init_vpa(vcpu, vcpu->arch.vpa.pinned_addr);
	}
	if (vcpu->arch.dtl.update_pending) {
		kvmppc_update_vpa(vcpu, &vcpu->arch.dtl);
		vcpu->arch.dtl_ptr = vcpu->arch.dtl.pinned_addr;
		vcpu->arch.dtl_index = 0;
	}
	if (vcpu->arch.slb_shadow.update_pending)
		kvmppc_update_vpa(vcpu, &vcpu->arch.slb_shadow);
	spin_unlock(&vcpu->arch.vpa_update_lock);
}

/*
 * Return the accumulated stolen time for the vcore up until `now'.
 * The caller should hold the vcore lock.
 */
static u64 vcore_stolen_time(struct kvmppc_vcore *vc, u64 now)
{
	u64 p;
	unsigned long flags;

	spin_lock_irqsave(&vc->stoltb_lock, flags);
	p = vc->stolen_tb;
	if (vc->vcore_state != VCORE_INACTIVE &&
	    vc->preempt_tb != TB_NIL)
		p += now - vc->preempt_tb;
	spin_unlock_irqrestore(&vc->stoltb_lock, flags);
	return p;
}

static void kvmppc_create_dtl_entry(struct kvm_vcpu *vcpu,
				    struct kvmppc_vcore *vc)
{
	struct dtl_entry *dt;
	struct lppaca *vpa;
	unsigned long stolen;
	unsigned long core_stolen;
	u64 now;
	unsigned long flags;

	dt = vcpu->arch.dtl_ptr;
	vpa = vcpu->arch.vpa.pinned_addr;
	now = mftb();
	core_stolen = vcore_stolen_time(vc, now);
	stolen = core_stolen - vcpu->arch.stolen_logged;
	vcpu->arch.stolen_logged = core_stolen;
	spin_lock_irqsave(&vcpu->arch.tbacct_lock, flags);
	stolen += vcpu->arch.busy_stolen;
	vcpu->arch.busy_stolen = 0;
	spin_unlock_irqrestore(&vcpu->arch.tbacct_lock, flags);
	if (!dt || !vpa)
		return;
	memset(dt, 0, sizeof(struct dtl_entry));
	dt->dispatch_reason = 7;
	dt->processor_id = cpu_to_be16(vc->pcpu + vcpu->arch.ptid);
	dt->timebase = cpu_to_be64(now + vc->tb_offset);
	dt->enqueue_to_dispatch_time = cpu_to_be32(stolen);
	dt->srr0 = cpu_to_be64(kvmppc_get_pc(vcpu));
	dt->srr1 = cpu_to_be64(vcpu->arch.shregs.msr);
	++dt;
	if (dt == vcpu->arch.dtl.pinned_end)
		dt = vcpu->arch.dtl.pinned_addr;
	vcpu->arch.dtl_ptr = dt;
	/* order writing *dt vs. writing vpa->dtl_idx */
	smp_wmb();
	vpa->dtl_idx = cpu_to_be64(++vcpu->arch.dtl_index);
	vcpu->arch.dtl.dirty = true;
}

/* See if there is a doorbell interrupt pending for a vcpu */
static bool kvmppc_doorbell_pending(struct kvm_vcpu *vcpu)
{
	int thr;
	struct kvmppc_vcore *vc;

	if (vcpu->arch.doorbell_request)
		return true;
	/*
	 * Ensure that the read of vcore->dpdes comes after the read
	 * of vcpu->doorbell_request.  This barrier matches the
	 * lwsync in book3s_hv_rmhandlers.S just before the
	 * fast_guest_return label.
	 */
	smp_rmb();
	vc = vcpu->arch.vcore;
	thr = vcpu->vcpu_id - vc->first_vcpuid;
	return !!(vc->dpdes & (1 << thr));
}

static bool kvmppc_power8_compatible(struct kvm_vcpu *vcpu)
{
	if (vcpu->arch.vcore->arch_compat >= PVR_ARCH_207)
		return true;
	if ((!vcpu->arch.vcore->arch_compat) &&
	    cpu_has_feature(CPU_FTR_ARCH_207S))
		return true;
	return false;
}

static int kvmppc_h_set_mode(struct kvm_vcpu *vcpu, unsigned long mflags,
			     unsigned long resource, unsigned long value1,
			     unsigned long value2)
{
	switch (resource) {
	case H_SET_MODE_RESOURCE_SET_CIABR:
		if (!kvmppc_power8_compatible(vcpu))
			return H_P2;
		if (value2)
			return H_P4;
		if (mflags)
			return H_UNSUPPORTED_FLAG_START;
		/* Guests can't breakpoint the hypervisor */
		if ((value1 & CIABR_PRIV) == CIABR_PRIV_HYPER)
			return H_P3;
		vcpu->arch.ciabr  = value1;
		return H_SUCCESS;
	case H_SET_MODE_RESOURCE_SET_DAWR:
		if (!kvmppc_power8_compatible(vcpu))
			return H_P2;
		if (mflags)
			return H_UNSUPPORTED_FLAG_START;
		if (value2 & DABRX_HYP)
			return H_P4;
		vcpu->arch.dawr  = value1;
		vcpu->arch.dawrx = value2;
		return H_SUCCESS;
	default:
		return H_TOO_HARD;
	}
}

static int kvm_arch_vcpu_yield_to(struct kvm_vcpu *target)
{
	struct kvmppc_vcore *vcore = target->arch.vcore;

	/*
	 * We expect to have been called by the real mode handler
	 * (kvmppc_rm_h_confer()) which would have directly returned
	 * H_SUCCESS if the source vcore wasn't idle (e.g. if it may
	 * have useful work to do and should not confer) so we don't
	 * recheck that here.
	 */

	spin_lock(&vcore->lock);
	if (target->arch.state == KVMPPC_VCPU_RUNNABLE &&
	    vcore->vcore_state != VCORE_INACTIVE &&
	    vcore->runner)
		target = vcore->runner;
	spin_unlock(&vcore->lock);

	return kvm_vcpu_yield_to(target);
}

static int kvmppc_get_yield_count(struct kvm_vcpu *vcpu)
{
	int yield_count = 0;
	struct lppaca *lppaca;

	spin_lock(&vcpu->arch.vpa_update_lock);
	lppaca = (struct lppaca *)vcpu->arch.vpa.pinned_addr;
	if (lppaca)
		yield_count = be32_to_cpu(lppaca->yield_count);
	spin_unlock(&vcpu->arch.vpa_update_lock);
	return yield_count;
}

int kvmppc_pseries_do_hcall(struct kvm_vcpu *vcpu)
{
	unsigned long req = kvmppc_get_gpr(vcpu, 3);
	unsigned long target, ret = H_SUCCESS;
	int yield_count;
	struct kvm_vcpu *tvcpu;
	int idx, rc;

	if (req <= MAX_HCALL_OPCODE &&
	    !test_bit(req/4, vcpu->kvm->arch.enabled_hcalls))
		return RESUME_HOST;

	switch (req) {
	case H_CEDE:
		break;
	case H_PROD:
		target = kvmppc_get_gpr(vcpu, 4);
		tvcpu = kvmppc_find_vcpu(vcpu->kvm, target);
		if (!tvcpu) {
			ret = H_PARAMETER;
			break;
		}
		tvcpu->arch.prodded = 1;
		smp_mb();
		if (tvcpu->arch.ceded)
			kvmppc_fast_vcpu_kick_hv(tvcpu);
		break;
	case H_CONFER:
		target = kvmppc_get_gpr(vcpu, 4);
		if (target == -1)
			break;
		tvcpu = kvmppc_find_vcpu(vcpu->kvm, target);
		if (!tvcpu) {
			ret = H_PARAMETER;
			break;
		}
		yield_count = kvmppc_get_gpr(vcpu, 5);
		if (kvmppc_get_yield_count(tvcpu) != yield_count)
			break;
		kvm_arch_vcpu_yield_to(tvcpu);
		break;
	case H_REGISTER_VPA:
		ret = do_h_register_vpa(vcpu, kvmppc_get_gpr(vcpu, 4),
					kvmppc_get_gpr(vcpu, 5),
					kvmppc_get_gpr(vcpu, 6));
		break;
	case H_RTAS:
		if (list_empty(&vcpu->kvm->arch.rtas_tokens))
			return RESUME_HOST;

		idx = srcu_read_lock(&vcpu->kvm->srcu);
		rc = kvmppc_rtas_hcall(vcpu);
		srcu_read_unlock(&vcpu->kvm->srcu, idx);

		if (rc == -ENOENT)
			return RESUME_HOST;
		else if (rc == 0)
			break;

		/* Send the error out to userspace via KVM_RUN */
		return rc;
	case H_LOGICAL_CI_LOAD:
		ret = kvmppc_h_logical_ci_load(vcpu);
		if (ret == H_TOO_HARD)
			return RESUME_HOST;
		break;
	case H_LOGICAL_CI_STORE:
		ret = kvmppc_h_logical_ci_store(vcpu);
		if (ret == H_TOO_HARD)
			return RESUME_HOST;
		break;
	case H_SET_MODE:
		ret = kvmppc_h_set_mode(vcpu, kvmppc_get_gpr(vcpu, 4),
					kvmppc_get_gpr(vcpu, 5),
					kvmppc_get_gpr(vcpu, 6),
					kvmppc_get_gpr(vcpu, 7));
		if (ret == H_TOO_HARD)
			return RESUME_HOST;
		break;
	case H_XIRR:
	case H_CPPR:
	case H_EOI:
	case H_IPI:
	case H_IPOLL:
	case H_XIRR_X:
		if (kvmppc_xics_enabled(vcpu)) {
			if (xive_enabled()) {
				ret = H_NOT_AVAILABLE;
				return RESUME_GUEST;
			}
			ret = kvmppc_xics_hcall(vcpu, req);
			break;
		}
		return RESUME_HOST;
	case H_PUT_TCE:
		ret = kvmppc_h_put_tce(vcpu, kvmppc_get_gpr(vcpu, 4),
						kvmppc_get_gpr(vcpu, 5),
						kvmppc_get_gpr(vcpu, 6));
		if (ret == H_TOO_HARD)
			return RESUME_HOST;
		break;
	case H_PUT_TCE_INDIRECT:
		ret = kvmppc_h_put_tce_indirect(vcpu, kvmppc_get_gpr(vcpu, 4),
						kvmppc_get_gpr(vcpu, 5),
						kvmppc_get_gpr(vcpu, 6),
						kvmppc_get_gpr(vcpu, 7));
		if (ret == H_TOO_HARD)
			return RESUME_HOST;
		break;
	case H_STUFF_TCE:
		ret = kvmppc_h_stuff_tce(vcpu, kvmppc_get_gpr(vcpu, 4),
						kvmppc_get_gpr(vcpu, 5),
						kvmppc_get_gpr(vcpu, 6),
						kvmppc_get_gpr(vcpu, 7));
		if (ret == H_TOO_HARD)
			return RESUME_HOST;
		break;
	default:
		return RESUME_HOST;
	}
	kvmppc_set_gpr(vcpu, 3, ret);
	vcpu->arch.hcall_needed = 0;
	return RESUME_GUEST;
}

static int kvmppc_hcall_impl_hv(unsigned long cmd)
{
	switch (cmd) {
	case H_CEDE:
	case H_PROD:
	case H_CONFER:
	case H_REGISTER_VPA:
	case H_SET_MODE:
	case H_LOGICAL_CI_LOAD:
	case H_LOGICAL_CI_STORE:
#ifdef CONFIG_KVM_XICS
	case H_XIRR:
	case H_CPPR:
	case H_EOI:
	case H_IPI:
	case H_IPOLL:
	case H_XIRR_X:
#endif
		return 1;
	}

	/* See if it's in the real-mode table */
	return kvmppc_hcall_impl_hv_realmode(cmd);
}

static int kvmppc_emulate_debug_inst(struct kvm_run *run,
					struct kvm_vcpu *vcpu)
{
	u32 last_inst;

	if (kvmppc_get_last_inst(vcpu, INST_GENERIC, &last_inst) !=
					EMULATE_DONE) {
		/*
		 * Fetch failed, so return to guest and
		 * try executing it again.
		 */
		return RESUME_GUEST;
	}

	if (last_inst == KVMPPC_INST_SW_BREAKPOINT) {
		run->exit_reason = KVM_EXIT_DEBUG;
		run->debug.arch.address = kvmppc_get_pc(vcpu);
		return RESUME_HOST;
	} else {
		kvmppc_core_queue_program(vcpu, SRR1_PROGILL);
		return RESUME_GUEST;
	}
}

static void do_nothing(void *x)
{
}

static unsigned long kvmppc_read_dpdes(struct kvm_vcpu *vcpu)
{
	int thr, cpu, pcpu, nthreads;
	struct kvm_vcpu *v;
	unsigned long dpdes;

	nthreads = vcpu->kvm->arch.emul_smt_mode;
	dpdes = 0;
	cpu = vcpu->vcpu_id & ~(nthreads - 1);
	for (thr = 0; thr < nthreads; ++thr, ++cpu) {
		v = kvmppc_find_vcpu(vcpu->kvm, cpu);
		if (!v)
			continue;
		/*
		 * If the vcpu is currently running on a physical cpu thread,
		 * interrupt it in order to pull it out of the guest briefly,
		 * which will update its vcore->dpdes value.
		 */
		pcpu = READ_ONCE(v->cpu);
		if (pcpu >= 0)
			smp_call_function_single(pcpu, do_nothing, NULL, 1);
		if (kvmppc_doorbell_pending(v))
			dpdes |= 1 << thr;
	}
	return dpdes;
}

/*
 * On POWER9, emulate doorbell-related instructions in order to
 * give the guest the illusion of running on a multi-threaded core.
 * The instructions emulated are msgsndp, msgclrp, mfspr TIR,
 * and mfspr DPDES.
 */
static int kvmppc_emulate_doorbell_instr(struct kvm_vcpu *vcpu)
{
	u32 inst, rb, thr;
	unsigned long arg;
	struct kvm *kvm = vcpu->kvm;
	struct kvm_vcpu *tvcpu;

	if (!cpu_has_feature(CPU_FTR_ARCH_300))
		return EMULATE_FAIL;
	if (kvmppc_get_last_inst(vcpu, INST_GENERIC, &inst) != EMULATE_DONE)
		return RESUME_GUEST;
	if (get_op(inst) != 31)
		return EMULATE_FAIL;
	rb = get_rb(inst);
	thr = vcpu->vcpu_id & (kvm->arch.emul_smt_mode - 1);
	switch (get_xop(inst)) {
	case OP_31_XOP_MSGSNDP:
		arg = kvmppc_get_gpr(vcpu, rb);
		if (((arg >> 27) & 0xf) != PPC_DBELL_SERVER)
			break;
		arg &= 0x3f;
		if (arg >= kvm->arch.emul_smt_mode)
			break;
		tvcpu = kvmppc_find_vcpu(kvm, vcpu->vcpu_id - thr + arg);
		if (!tvcpu)
			break;
		if (!tvcpu->arch.doorbell_request) {
			tvcpu->arch.doorbell_request = 1;
			kvmppc_fast_vcpu_kick_hv(tvcpu);
		}
		break;
	case OP_31_XOP_MSGCLRP:
		arg = kvmppc_get_gpr(vcpu, rb);
		if (((arg >> 27) & 0xf) != PPC_DBELL_SERVER)
			break;
		vcpu->arch.vcore->dpdes = 0;
		vcpu->arch.doorbell_request = 0;
		break;
	case OP_31_XOP_MFSPR:
		switch (get_sprn(inst)) {
		case SPRN_TIR:
			arg = thr;
			break;
		case SPRN_DPDES:
			arg = kvmppc_read_dpdes(vcpu);
			break;
		default:
			return EMULATE_FAIL;
		}
		kvmppc_set_gpr(vcpu, get_rt(inst), arg);
		break;
	default:
		return EMULATE_FAIL;
	}
	kvmppc_set_pc(vcpu, kvmppc_get_pc(vcpu) + 4);
	return RESUME_GUEST;
}

static int kvmppc_handle_exit_hv(struct kvm_run *run, struct kvm_vcpu *vcpu,
				 struct task_struct *tsk)
{
	int r = RESUME_HOST;

	vcpu->stat.sum_exits++;

	/*
	 * This can happen if an interrupt occurs in the last stages
	 * of guest entry or the first stages of guest exit (i.e. after
	 * setting paca->kvm_hstate.in_guest to KVM_GUEST_MODE_GUEST_HV
	 * and before setting it to KVM_GUEST_MODE_HOST_HV).
	 * That can happen due to a bug, or due to a machine check
	 * occurring at just the wrong time.
	 */
	if (vcpu->arch.shregs.msr & MSR_HV) {
		printk(KERN_EMERG "KVM trap in HV mode!\n");
		printk(KERN_EMERG "trap=0x%x | pc=0x%lx | msr=0x%llx\n",
			vcpu->arch.trap, kvmppc_get_pc(vcpu),
			vcpu->arch.shregs.msr);
		kvmppc_dump_regs(vcpu);
		run->exit_reason = KVM_EXIT_INTERNAL_ERROR;
		run->hw.hardware_exit_reason = vcpu->arch.trap;
		return RESUME_HOST;
	}
	run->exit_reason = KVM_EXIT_UNKNOWN;
	run->ready_for_interrupt_injection = 1;
	switch (vcpu->arch.trap) {
	/* We're good on these - the host merely wanted to get our attention */
	case BOOK3S_INTERRUPT_HV_DECREMENTER:
		vcpu->stat.dec_exits++;
		r = RESUME_GUEST;
		break;
	case BOOK3S_INTERRUPT_EXTERNAL:
	case BOOK3S_INTERRUPT_H_DOORBELL:
	case BOOK3S_INTERRUPT_H_VIRT:
		vcpu->stat.ext_intr_exits++;
		r = RESUME_GUEST;
		break;
	/* HMI is hypervisor interrupt and host has handled it. Resume guest.*/
	case BOOK3S_INTERRUPT_HMI:
	case BOOK3S_INTERRUPT_PERFMON:
		r = RESUME_GUEST;
		break;
	case BOOK3S_INTERRUPT_MACHINE_CHECK:
		/* Exit to guest with KVM_EXIT_NMI as exit reason */
		run->exit_reason = KVM_EXIT_NMI;
		run->hw.hardware_exit_reason = vcpu->arch.trap;
		/* Clear out the old NMI status from run->flags */
		run->flags &= ~KVM_RUN_PPC_NMI_DISP_MASK;
		/* Now set the NMI status */
		if (vcpu->arch.mce_evt.disposition == MCE_DISPOSITION_RECOVERED)
			run->flags |= KVM_RUN_PPC_NMI_DISP_FULLY_RECOV;
		else
			run->flags |= KVM_RUN_PPC_NMI_DISP_NOT_RECOV;

		r = RESUME_HOST;
		/* Print the MCE event to host console. */
		machine_check_print_event_info(&vcpu->arch.mce_evt, false);
		break;
	case BOOK3S_INTERRUPT_PROGRAM:
	{
		ulong flags;
		/*
		 * Normally program interrupts are delivered directly
		 * to the guest by the hardware, but we can get here
		 * as a result of a hypervisor emulation interrupt
		 * (e40) getting turned into a 700 by BML RTAS.
		 */
		flags = vcpu->arch.shregs.msr & 0x1f0000ull;
		kvmppc_core_queue_program(vcpu, flags);
		r = RESUME_GUEST;
		break;
	}
	case BOOK3S_INTERRUPT_SYSCALL:
	{
		/* hcall - punt to userspace */
		int i;

		/* hypercall with MSR_PR has already been handled in rmode,
		 * and never reaches here.
		 */

		run->papr_hcall.nr = kvmppc_get_gpr(vcpu, 3);
		for (i = 0; i < 9; ++i)
			run->papr_hcall.args[i] = kvmppc_get_gpr(vcpu, 4 + i);
		run->exit_reason = KVM_EXIT_PAPR_HCALL;
		vcpu->arch.hcall_needed = 1;
		r = RESUME_HOST;
		break;
	}
	/*
	 * We get these next two if the guest accesses a page which it thinks
	 * it has mapped but which is not actually present, either because
	 * it is for an emulated I/O device or because the corresonding
	 * host page has been paged out.  Any other HDSI/HISI interrupts
	 * have been handled already.
	 */
	case BOOK3S_INTERRUPT_H_DATA_STORAGE:
		r = RESUME_PAGE_FAULT;
		break;
	case BOOK3S_INTERRUPT_H_INST_STORAGE:
		vcpu->arch.fault_dar = kvmppc_get_pc(vcpu);
		vcpu->arch.fault_dsisr = 0;
		r = RESUME_PAGE_FAULT;
		break;
	/*
	 * This occurs if the guest executes an illegal instruction.
	 * If the guest debug is disabled, generate a program interrupt
	 * to the guest. If guest debug is enabled, we need to check
	 * whether the instruction is a software breakpoint instruction.
	 * Accordingly return to Guest or Host.
	 */
	case BOOK3S_INTERRUPT_H_EMUL_ASSIST:
		if (vcpu->arch.emul_inst != KVM_INST_FETCH_FAILED)
			vcpu->arch.last_inst = kvmppc_need_byteswap(vcpu) ?
				swab32(vcpu->arch.emul_inst) :
				vcpu->arch.emul_inst;
		if (vcpu->guest_debug & KVM_GUESTDBG_USE_SW_BP) {
			r = kvmppc_emulate_debug_inst(run, vcpu);
		} else {
			kvmppc_core_queue_program(vcpu, SRR1_PROGILL);
			r = RESUME_GUEST;
		}
		break;
	/*
	 * This occurs if the guest (kernel or userspace), does something that
	 * is prohibited by HFSCR.
	 * On POWER9, this could be a doorbell instruction that we need
	 * to emulate.
	 * Otherwise, we just generate a program interrupt to the guest.
	 */
	case BOOK3S_INTERRUPT_H_FAC_UNAVAIL:
		r = EMULATE_FAIL;
		if ((vcpu->arch.hfscr >> 56) == FSCR_MSGP_LG)
			r = kvmppc_emulate_doorbell_instr(vcpu);
		if (r == EMULATE_FAIL) {
			kvmppc_core_queue_program(vcpu, SRR1_PROGILL);
			r = RESUME_GUEST;
		}
		break;
	case BOOK3S_INTERRUPT_HV_RM_HARD:
		r = RESUME_PASSTHROUGH;
		break;
	default:
		kvmppc_dump_regs(vcpu);
		printk(KERN_EMERG "trap=0x%x | pc=0x%lx | msr=0x%llx\n",
			vcpu->arch.trap, kvmppc_get_pc(vcpu),
			vcpu->arch.shregs.msr);
		run->hw.hardware_exit_reason = vcpu->arch.trap;
		r = RESUME_HOST;
		break;
	}

	return r;
}

static int kvm_arch_vcpu_ioctl_get_sregs_hv(struct kvm_vcpu *vcpu,
					    struct kvm_sregs *sregs)
{
	int i;

	memset(sregs, 0, sizeof(struct kvm_sregs));
	sregs->pvr = vcpu->arch.pvr;
	for (i = 0; i < vcpu->arch.slb_max; i++) {
		sregs->u.s.ppc64.slb[i].slbe = vcpu->arch.slb[i].orige;
		sregs->u.s.ppc64.slb[i].slbv = vcpu->arch.slb[i].origv;
	}

	return 0;
}

static int kvm_arch_vcpu_ioctl_set_sregs_hv(struct kvm_vcpu *vcpu,
					    struct kvm_sregs *sregs)
{
	int i, j;

	/* Only accept the same PVR as the host's, since we can't spoof it */
	if (sregs->pvr != vcpu->arch.pvr)
		return -EINVAL;

	j = 0;
	for (i = 0; i < vcpu->arch.slb_nr; i++) {
		if (sregs->u.s.ppc64.slb[i].slbe & SLB_ESID_V) {
			vcpu->arch.slb[j].orige = sregs->u.s.ppc64.slb[i].slbe;
			vcpu->arch.slb[j].origv = sregs->u.s.ppc64.slb[i].slbv;
			++j;
		}
	}
	vcpu->arch.slb_max = j;

	return 0;
}

static void kvmppc_set_lpcr(struct kvm_vcpu *vcpu, u64 new_lpcr,
		bool preserve_top32)
{
	struct kvm *kvm = vcpu->kvm;
	struct kvmppc_vcore *vc = vcpu->arch.vcore;
	u64 mask;

	mutex_lock(&kvm->lock);
	spin_lock(&vc->lock);
	/*
	 * If ILE (interrupt little-endian) has changed, update the
	 * MSR_LE bit in the intr_msr for each vcpu in this vcore.
	 */
	if ((new_lpcr & LPCR_ILE) != (vc->lpcr & LPCR_ILE)) {
		struct kvm_vcpu *vcpu;
		int i;

		kvm_for_each_vcpu(i, vcpu, kvm) {
			if (vcpu->arch.vcore != vc)
				continue;
			if (new_lpcr & LPCR_ILE)
				vcpu->arch.intr_msr |= MSR_LE;
			else
				vcpu->arch.intr_msr &= ~MSR_LE;
		}
	}

	/*
	 * Userspace can only modify DPFD (default prefetch depth),
	 * ILE (interrupt little-endian) and TC (translation control).
	 * On POWER8 and POWER9 userspace can also modify AIL (alt. interrupt loc.).
	 */
	mask = LPCR_DPFD | LPCR_ILE | LPCR_TC;
	if (cpu_has_feature(CPU_FTR_ARCH_207S))
		mask |= LPCR_AIL;
	/*
	 * On POWER9, allow userspace to enable large decrementer for the
	 * guest, whether or not the host has it enabled.
	 */
	if (cpu_has_feature(CPU_FTR_ARCH_300))
		mask |= LPCR_LD;

	/* Broken 32-bit version of LPCR must not clear top bits */
	if (preserve_top32)
		mask &= 0xFFFFFFFF;
	vc->lpcr = (vc->lpcr & ~mask) | (new_lpcr & mask);
	spin_unlock(&vc->lock);
	mutex_unlock(&kvm->lock);
}

static int kvmppc_get_one_reg_hv(struct kvm_vcpu *vcpu, u64 id,
				 union kvmppc_one_reg *val)
{
	int r = 0;
	long int i;

	switch (id) {
	case KVM_REG_PPC_DEBUG_INST:
		*val = get_reg_val(id, KVMPPC_INST_SW_BREAKPOINT);
		break;
	case KVM_REG_PPC_HIOR:
		*val = get_reg_val(id, 0);
		break;
	case KVM_REG_PPC_DABR:
		*val = get_reg_val(id, vcpu->arch.dabr);
		break;
	case KVM_REG_PPC_DABRX:
		*val = get_reg_val(id, vcpu->arch.dabrx);
		break;
	case KVM_REG_PPC_DSCR:
		*val = get_reg_val(id, vcpu->arch.dscr);
		break;
	case KVM_REG_PPC_PURR:
		*val = get_reg_val(id, vcpu->arch.purr);
		break;
	case KVM_REG_PPC_SPURR:
		*val = get_reg_val(id, vcpu->arch.spurr);
		break;
	case KVM_REG_PPC_AMR:
		*val = get_reg_val(id, vcpu->arch.amr);
		break;
	case KVM_REG_PPC_UAMOR:
		*val = get_reg_val(id, vcpu->arch.uamor);
		break;
	case KVM_REG_PPC_MMCR0 ... KVM_REG_PPC_MMCRS:
		i = id - KVM_REG_PPC_MMCR0;
		*val = get_reg_val(id, vcpu->arch.mmcr[i]);
		break;
	case KVM_REG_PPC_PMC1 ... KVM_REG_PPC_PMC8:
		i = id - KVM_REG_PPC_PMC1;
		*val = get_reg_val(id, vcpu->arch.pmc[i]);
		break;
	case KVM_REG_PPC_SPMC1 ... KVM_REG_PPC_SPMC2:
		i = id - KVM_REG_PPC_SPMC1;
		*val = get_reg_val(id, vcpu->arch.spmc[i]);
		break;
	case KVM_REG_PPC_SIAR:
		*val = get_reg_val(id, vcpu->arch.siar);
		break;
	case KVM_REG_PPC_SDAR:
		*val = get_reg_val(id, vcpu->arch.sdar);
		break;
	case KVM_REG_PPC_SIER:
		*val = get_reg_val(id, vcpu->arch.sier);
		break;
	case KVM_REG_PPC_IAMR:
		*val = get_reg_val(id, vcpu->arch.iamr);
		break;
	case KVM_REG_PPC_PSPB:
		*val = get_reg_val(id, vcpu->arch.pspb);
		break;
	case KVM_REG_PPC_DPDES:
		*val = get_reg_val(id, vcpu->arch.vcore->dpdes);
		break;
	case KVM_REG_PPC_VTB:
		*val = get_reg_val(id, vcpu->arch.vcore->vtb);
		break;
	case KVM_REG_PPC_DAWR:
		*val = get_reg_val(id, vcpu->arch.dawr);
		break;
	case KVM_REG_PPC_DAWRX:
		*val = get_reg_val(id, vcpu->arch.dawrx);
		break;
	case KVM_REG_PPC_CIABR:
		*val = get_reg_val(id, vcpu->arch.ciabr);
		break;
	case KVM_REG_PPC_CSIGR:
		*val = get_reg_val(id, vcpu->arch.csigr);
		break;
	case KVM_REG_PPC_TACR:
		*val = get_reg_val(id, vcpu->arch.tacr);
		break;
	case KVM_REG_PPC_TCSCR:
		*val = get_reg_val(id, vcpu->arch.tcscr);
		break;
	case KVM_REG_PPC_PID:
		*val = get_reg_val(id, vcpu->arch.pid);
		break;
	case KVM_REG_PPC_ACOP:
		*val = get_reg_val(id, vcpu->arch.acop);
		break;
	case KVM_REG_PPC_WORT:
		*val = get_reg_val(id, vcpu->arch.wort);
		break;
	case KVM_REG_PPC_TIDR:
		*val = get_reg_val(id, vcpu->arch.tid);
		break;
	case KVM_REG_PPC_PSSCR:
		*val = get_reg_val(id, vcpu->arch.psscr);
		break;
	case KVM_REG_PPC_VPA_ADDR:
		spin_lock(&vcpu->arch.vpa_update_lock);
		*val = get_reg_val(id, vcpu->arch.vpa.next_gpa);
		spin_unlock(&vcpu->arch.vpa_update_lock);
		break;
	case KVM_REG_PPC_VPA_SLB:
		spin_lock(&vcpu->arch.vpa_update_lock);
		val->vpaval.addr = vcpu->arch.slb_shadow.next_gpa;
		val->vpaval.length = vcpu->arch.slb_shadow.len;
		spin_unlock(&vcpu->arch.vpa_update_lock);
		break;
	case KVM_REG_PPC_VPA_DTL:
		spin_lock(&vcpu->arch.vpa_update_lock);
		val->vpaval.addr = vcpu->arch.dtl.next_gpa;
		val->vpaval.length = vcpu->arch.dtl.len;
		spin_unlock(&vcpu->arch.vpa_update_lock);
		break;
	case KVM_REG_PPC_TB_OFFSET:
		*val = get_reg_val(id, vcpu->arch.vcore->tb_offset);
		break;
	case KVM_REG_PPC_LPCR:
	case KVM_REG_PPC_LPCR_64:
		*val = get_reg_val(id, vcpu->arch.vcore->lpcr);
		break;
	case KVM_REG_PPC_PPR:
		*val = get_reg_val(id, vcpu->arch.ppr);
		break;
#ifdef CONFIG_PPC_TRANSACTIONAL_MEM
	case KVM_REG_PPC_TFHAR:
		*val = get_reg_val(id, vcpu->arch.tfhar);
		break;
	case KVM_REG_PPC_TFIAR:
		*val = get_reg_val(id, vcpu->arch.tfiar);
		break;
	case KVM_REG_PPC_TEXASR:
		*val = get_reg_val(id, vcpu->arch.texasr);
		break;
	case KVM_REG_PPC_TM_GPR0 ... KVM_REG_PPC_TM_GPR31:
		i = id - KVM_REG_PPC_TM_GPR0;
		*val = get_reg_val(id, vcpu->arch.gpr_tm[i]);
		break;
	case KVM_REG_PPC_TM_VSR0 ... KVM_REG_PPC_TM_VSR63:
	{
		int j;
		i = id - KVM_REG_PPC_TM_VSR0;
		if (i < 32)
			for (j = 0; j < TS_FPRWIDTH; j++)
				val->vsxval[j] = vcpu->arch.fp_tm.fpr[i][j];
		else {
			if (cpu_has_feature(CPU_FTR_ALTIVEC))
				val->vval = vcpu->arch.vr_tm.vr[i-32];
			else
				r = -ENXIO;
		}
		break;
	}
	case KVM_REG_PPC_TM_CR:
		*val = get_reg_val(id, vcpu->arch.cr_tm);
		break;
	case KVM_REG_PPC_TM_XER:
		*val = get_reg_val(id, vcpu->arch.xer_tm);
		break;
	case KVM_REG_PPC_TM_LR:
		*val = get_reg_val(id, vcpu->arch.lr_tm);
		break;
	case KVM_REG_PPC_TM_CTR:
		*val = get_reg_val(id, vcpu->arch.ctr_tm);
		break;
	case KVM_REG_PPC_TM_FPSCR:
		*val = get_reg_val(id, vcpu->arch.fp_tm.fpscr);
		break;
	case KVM_REG_PPC_TM_AMR:
		*val = get_reg_val(id, vcpu->arch.amr_tm);
		break;
	case KVM_REG_PPC_TM_PPR:
		*val = get_reg_val(id, vcpu->arch.ppr_tm);
		break;
	case KVM_REG_PPC_TM_VRSAVE:
		*val = get_reg_val(id, vcpu->arch.vrsave_tm);
		break;
	case KVM_REG_PPC_TM_VSCR:
		if (cpu_has_feature(CPU_FTR_ALTIVEC))
			*val = get_reg_val(id, vcpu->arch.vr_tm.vscr.u[3]);
		else
			r = -ENXIO;
		break;
	case KVM_REG_PPC_TM_DSCR:
		*val = get_reg_val(id, vcpu->arch.dscr_tm);
		break;
	case KVM_REG_PPC_TM_TAR:
		*val = get_reg_val(id, vcpu->arch.tar_tm);
		break;
#endif
	case KVM_REG_PPC_ARCH_COMPAT:
		*val = get_reg_val(id, vcpu->arch.vcore->arch_compat);
		break;
	default:
		r = -EINVAL;
		break;
	}

	return r;
}

static int kvmppc_set_one_reg_hv(struct kvm_vcpu *vcpu, u64 id,
				 union kvmppc_one_reg *val)
{
	int r = 0;
	long int i;
	unsigned long addr, len;

	switch (id) {
	case KVM_REG_PPC_HIOR:
		/* Only allow this to be set to zero */
		if (set_reg_val(id, *val))
			r = -EINVAL;
		break;
	case KVM_REG_PPC_DABR:
		vcpu->arch.dabr = set_reg_val(id, *val);
		break;
	case KVM_REG_PPC_DABRX:
		vcpu->arch.dabrx = set_reg_val(id, *val) & ~DABRX_HYP;
		break;
	case KVM_REG_PPC_DSCR:
		vcpu->arch.dscr = set_reg_val(id, *val);
		break;
	case KVM_REG_PPC_PURR:
		vcpu->arch.purr = set_reg_val(id, *val);
		break;
	case KVM_REG_PPC_SPURR:
		vcpu->arch.spurr = set_reg_val(id, *val);
		break;
	case KVM_REG_PPC_AMR:
		vcpu->arch.amr = set_reg_val(id, *val);
		break;
	case KVM_REG_PPC_UAMOR:
		vcpu->arch.uamor = set_reg_val(id, *val);
		break;
	case KVM_REG_PPC_MMCR0 ... KVM_REG_PPC_MMCRS:
		i = id - KVM_REG_PPC_MMCR0;
		vcpu->arch.mmcr[i] = set_reg_val(id, *val);
		break;
	case KVM_REG_PPC_PMC1 ... KVM_REG_PPC_PMC8:
		i = id - KVM_REG_PPC_PMC1;
		vcpu->arch.pmc[i] = set_reg_val(id, *val);
		break;
	case KVM_REG_PPC_SPMC1 ... KVM_REG_PPC_SPMC2:
		i = id - KVM_REG_PPC_SPMC1;
		vcpu->arch.spmc[i] = set_reg_val(id, *val);
		break;
	case KVM_REG_PPC_SIAR:
		vcpu->arch.siar = set_reg_val(id, *val);
		break;
	case KVM_REG_PPC_SDAR:
		vcpu->arch.sdar = set_reg_val(id, *val);
		break;
	case KVM_REG_PPC_SIER:
		vcpu->arch.sier = set_reg_val(id, *val);
		break;
	case KVM_REG_PPC_IAMR:
		vcpu->arch.iamr = set_reg_val(id, *val);
		break;
	case KVM_REG_PPC_PSPB:
		vcpu->arch.pspb = set_reg_val(id, *val);
		break;
	case KVM_REG_PPC_DPDES:
		vcpu->arch.vcore->dpdes = set_reg_val(id, *val);
		break;
	case KVM_REG_PPC_VTB:
		vcpu->arch.vcore->vtb = set_reg_val(id, *val);
		break;
	case KVM_REG_PPC_DAWR:
		vcpu->arch.dawr = set_reg_val(id, *val);
		break;
	case KVM_REG_PPC_DAWRX:
		vcpu->arch.dawrx = set_reg_val(id, *val) & ~DAWRX_HYP;
		break;
	case KVM_REG_PPC_CIABR:
		vcpu->arch.ciabr = set_reg_val(id, *val);
		/* Don't allow setting breakpoints in hypervisor code */
		if ((vcpu->arch.ciabr & CIABR_PRIV) == CIABR_PRIV_HYPER)
			vcpu->arch.ciabr &= ~CIABR_PRIV;	/* disable */
		break;
	case KVM_REG_PPC_CSIGR:
		vcpu->arch.csigr = set_reg_val(id, *val);
		break;
	case KVM_REG_PPC_TACR:
		vcpu->arch.tacr = set_reg_val(id, *val);
		break;
	case KVM_REG_PPC_TCSCR:
		vcpu->arch.tcscr = set_reg_val(id, *val);
		break;
	case KVM_REG_PPC_PID:
		vcpu->arch.pid = set_reg_val(id, *val);
		break;
	case KVM_REG_PPC_ACOP:
		vcpu->arch.acop = set_reg_val(id, *val);
		break;
	case KVM_REG_PPC_WORT:
		vcpu->arch.wort = set_reg_val(id, *val);
		break;
	case KVM_REG_PPC_TIDR:
		vcpu->arch.tid = set_reg_val(id, *val);
		break;
	case KVM_REG_PPC_PSSCR:
		vcpu->arch.psscr = set_reg_val(id, *val) & PSSCR_GUEST_VIS;
		break;
	case KVM_REG_PPC_VPA_ADDR:
		addr = set_reg_val(id, *val);
		r = -EINVAL;
		if (!addr && (vcpu->arch.slb_shadow.next_gpa ||
			      vcpu->arch.dtl.next_gpa))
			break;
		r = set_vpa(vcpu, &vcpu->arch.vpa, addr, sizeof(struct lppaca));
		break;
	case KVM_REG_PPC_VPA_SLB:
		addr = val->vpaval.addr;
		len = val->vpaval.length;
		r = -EINVAL;
		if (addr && !vcpu->arch.vpa.next_gpa)
			break;
		r = set_vpa(vcpu, &vcpu->arch.slb_shadow, addr, len);
		break;
	case KVM_REG_PPC_VPA_DTL:
		addr = val->vpaval.addr;
		len = val->vpaval.length;
		r = -EINVAL;
		if (addr && (len < sizeof(struct dtl_entry) ||
			     !vcpu->arch.vpa.next_gpa))
			break;
		len -= len % sizeof(struct dtl_entry);
		r = set_vpa(vcpu, &vcpu->arch.dtl, addr, len);
		break;
	case KVM_REG_PPC_TB_OFFSET:
		/*
		 * POWER9 DD1 has an erratum where writing TBU40 causes
		 * the timebase to lose ticks.  So we don't let the
		 * timebase offset be changed on P9 DD1.  (It is
		 * initialized to zero.)
		 */
		if (cpu_has_feature(CPU_FTR_POWER9_DD1))
			break;
		/* round up to multiple of 2^24 */
		vcpu->arch.vcore->tb_offset =
			ALIGN(set_reg_val(id, *val), 1UL << 24);
		break;
	case KVM_REG_PPC_LPCR:
		kvmppc_set_lpcr(vcpu, set_reg_val(id, *val), true);
		break;
	case KVM_REG_PPC_LPCR_64:
		kvmppc_set_lpcr(vcpu, set_reg_val(id, *val), false);
		break;
	case KVM_REG_PPC_PPR:
		vcpu->arch.ppr = set_reg_val(id, *val);
		break;
#ifdef CONFIG_PPC_TRANSACTIONAL_MEM
	case KVM_REG_PPC_TFHAR:
		vcpu->arch.tfhar = set_reg_val(id, *val);
		break;
	case KVM_REG_PPC_TFIAR:
		vcpu->arch.tfiar = set_reg_val(id, *val);
		break;
	case KVM_REG_PPC_TEXASR:
		vcpu->arch.texasr = set_reg_val(id, *val);
		break;
	case KVM_REG_PPC_TM_GPR0 ... KVM_REG_PPC_TM_GPR31:
		i = id - KVM_REG_PPC_TM_GPR0;
		vcpu->arch.gpr_tm[i] = set_reg_val(id, *val);
		break;
	case KVM_REG_PPC_TM_VSR0 ... KVM_REG_PPC_TM_VSR63:
	{
		int j;
		i = id - KVM_REG_PPC_TM_VSR0;
		if (i < 32)
			for (j = 0; j < TS_FPRWIDTH; j++)
				vcpu->arch.fp_tm.fpr[i][j] = val->vsxval[j];
		else
			if (cpu_has_feature(CPU_FTR_ALTIVEC))
				vcpu->arch.vr_tm.vr[i-32] = val->vval;
			else
				r = -ENXIO;
		break;
	}
	case KVM_REG_PPC_TM_CR:
		vcpu->arch.cr_tm = set_reg_val(id, *val);
		break;
	case KVM_REG_PPC_TM_XER:
		vcpu->arch.xer_tm = set_reg_val(id, *val);
		break;
	case KVM_REG_PPC_TM_LR:
		vcpu->arch.lr_tm = set_reg_val(id, *val);
		break;
	case KVM_REG_PPC_TM_CTR:
		vcpu->arch.ctr_tm = set_reg_val(id, *val);
		break;
	case KVM_REG_PPC_TM_FPSCR:
		vcpu->arch.fp_tm.fpscr = set_reg_val(id, *val);
		break;
	case KVM_REG_PPC_TM_AMR:
		vcpu->arch.amr_tm = set_reg_val(id, *val);
		break;
	case KVM_REG_PPC_TM_PPR:
		vcpu->arch.ppr_tm = set_reg_val(id, *val);
		break;
	case KVM_REG_PPC_TM_VRSAVE:
		vcpu->arch.vrsave_tm = set_reg_val(id, *val);
		break;
	case KVM_REG_PPC_TM_VSCR:
		if (cpu_has_feature(CPU_FTR_ALTIVEC))
			vcpu->arch.vr.vscr.u[3] = set_reg_val(id, *val);
		else
			r = - ENXIO;
		break;
	case KVM_REG_PPC_TM_DSCR:
		vcpu->arch.dscr_tm = set_reg_val(id, *val);
		break;
	case KVM_REG_PPC_TM_TAR:
		vcpu->arch.tar_tm = set_reg_val(id, *val);
		break;
#endif
	case KVM_REG_PPC_ARCH_COMPAT:
		r = kvmppc_set_arch_compat(vcpu, set_reg_val(id, *val));
		break;
	default:
		r = -EINVAL;
		break;
	}

	return r;
}

/*
 * On POWER9, threads are independent and can be in different partitions.
 * Therefore we consider each thread to be a subcore.
 * There is a restriction that all threads have to be in the same
 * MMU mode (radix or HPT), unfortunately, but since we only support
 * HPT guests on a HPT host so far, that isn't an impediment yet.
 */
static int threads_per_vcore(struct kvm *kvm)
{
	if (kvm->arch.threads_indep)
		return 1;
	return threads_per_subcore;
}

static struct kvmppc_vcore *kvmppc_vcore_create(struct kvm *kvm, int core)
{
	struct kvmppc_vcore *vcore;

	vcore = kzalloc(sizeof(struct kvmppc_vcore), GFP_KERNEL);

	if (vcore == NULL)
		return NULL;

	spin_lock_init(&vcore->lock);
	spin_lock_init(&vcore->stoltb_lock);
	init_swait_queue_head(&vcore->wq);
	vcore->preempt_tb = TB_NIL;
	vcore->lpcr = kvm->arch.lpcr;
	vcore->first_vcpuid = core * kvm->arch.smt_mode;
	vcore->kvm = kvm;
	INIT_LIST_HEAD(&vcore->preempt_list);

	return vcore;
}

#ifdef CONFIG_KVM_BOOK3S_HV_EXIT_TIMING
static struct debugfs_timings_element {
	const char *name;
	size_t offset;
} timings[] = {
	{"rm_entry",	offsetof(struct kvm_vcpu, arch.rm_entry)},
	{"rm_intr",	offsetof(struct kvm_vcpu, arch.rm_intr)},
	{"rm_exit",	offsetof(struct kvm_vcpu, arch.rm_exit)},
	{"guest",	offsetof(struct kvm_vcpu, arch.guest_time)},
	{"cede",	offsetof(struct kvm_vcpu, arch.cede_time)},
};

#define N_TIMINGS	(ARRAY_SIZE(timings))

struct debugfs_timings_state {
	struct kvm_vcpu	*vcpu;
	unsigned int	buflen;
	char		buf[N_TIMINGS * 100];
};

static int debugfs_timings_open(struct inode *inode, struct file *file)
{
	struct kvm_vcpu *vcpu = inode->i_private;
	struct debugfs_timings_state *p;

	p = kzalloc(sizeof(*p), GFP_KERNEL);
	if (!p)
		return -ENOMEM;

	kvm_get_kvm(vcpu->kvm);
	p->vcpu = vcpu;
	file->private_data = p;

	return nonseekable_open(inode, file);
}

static int debugfs_timings_release(struct inode *inode, struct file *file)
{
	struct debugfs_timings_state *p = file->private_data;

	kvm_put_kvm(p->vcpu->kvm);
	kfree(p);
	return 0;
}

static ssize_t debugfs_timings_read(struct file *file, char __user *buf,
				    size_t len, loff_t *ppos)
{
	struct debugfs_timings_state *p = file->private_data;
	struct kvm_vcpu *vcpu = p->vcpu;
	char *s, *buf_end;
	struct kvmhv_tb_accumulator tb;
	u64 count;
	loff_t pos;
	ssize_t n;
	int i, loops;
	bool ok;

	if (!p->buflen) {
		s = p->buf;
		buf_end = s + sizeof(p->buf);
		for (i = 0; i < N_TIMINGS; ++i) {
			struct kvmhv_tb_accumulator *acc;

			acc = (struct kvmhv_tb_accumulator *)
				((unsigned long)vcpu + timings[i].offset);
			ok = false;
			for (loops = 0; loops < 1000; ++loops) {
				count = acc->seqcount;
				if (!(count & 1)) {
					smp_rmb();
					tb = *acc;
					smp_rmb();
					if (count == acc->seqcount) {
						ok = true;
						break;
					}
				}
				udelay(1);
			}
			if (!ok)
				snprintf(s, buf_end - s, "%s: stuck\n",
					timings[i].name);
			else
				snprintf(s, buf_end - s,
					"%s: %llu %llu %llu %llu\n",
					timings[i].name, count / 2,
					tb_to_ns(tb.tb_total),
					tb_to_ns(tb.tb_min),
					tb_to_ns(tb.tb_max));
			s += strlen(s);
		}
		p->buflen = s - p->buf;
	}

	pos = *ppos;
	if (pos >= p->buflen)
		return 0;
	if (len > p->buflen - pos)
		len = p->buflen - pos;
	n = copy_to_user(buf, p->buf + pos, len);
	if (n) {
		if (n == len)
			return -EFAULT;
		len -= n;
	}
	*ppos = pos + len;
	return len;
}

static ssize_t debugfs_timings_write(struct file *file, const char __user *buf,
				     size_t len, loff_t *ppos)
{
	return -EACCES;
}

static const struct file_operations debugfs_timings_ops = {
	.owner	 = THIS_MODULE,
	.open	 = debugfs_timings_open,
	.release = debugfs_timings_release,
	.read	 = debugfs_timings_read,
	.write	 = debugfs_timings_write,
	.llseek	 = generic_file_llseek,
};

/* Create a debugfs directory for the vcpu */
static void debugfs_vcpu_init(struct kvm_vcpu *vcpu, unsigned int id)
{
	char buf[16];
	struct kvm *kvm = vcpu->kvm;

	snprintf(buf, sizeof(buf), "vcpu%u", id);
	if (IS_ERR_OR_NULL(kvm->arch.debugfs_dir))
		return;
	vcpu->arch.debugfs_dir = debugfs_create_dir(buf, kvm->arch.debugfs_dir);
	if (IS_ERR_OR_NULL(vcpu->arch.debugfs_dir))
		return;
	vcpu->arch.debugfs_timings =
		debugfs_create_file("timings", 0444, vcpu->arch.debugfs_dir,
				    vcpu, &debugfs_timings_ops);
}

#else /* CONFIG_KVM_BOOK3S_HV_EXIT_TIMING */
static void debugfs_vcpu_init(struct kvm_vcpu *vcpu, unsigned int id)
{
}
#endif /* CONFIG_KVM_BOOK3S_HV_EXIT_TIMING */

static struct kvm_vcpu *kvmppc_core_vcpu_create_hv(struct kvm *kvm,
						   unsigned int id)
{
	struct kvm_vcpu *vcpu;
	int err;
	int core;
	struct kvmppc_vcore *vcore;

	err = -ENOMEM;
	vcpu = kmem_cache_zalloc(kvm_vcpu_cache, GFP_KERNEL);
	if (!vcpu)
		goto out;

	err = kvm_vcpu_init(vcpu, kvm, id);
	if (err)
		goto free_vcpu;

	vcpu->arch.shared = &vcpu->arch.shregs;
#ifdef CONFIG_KVM_BOOK3S_PR_POSSIBLE
	/*
	 * The shared struct is never shared on HV,
	 * so we can always use host endianness
	 */
#ifdef __BIG_ENDIAN__
	vcpu->arch.shared_big_endian = true;
#else
	vcpu->arch.shared_big_endian = false;
#endif
#endif
	vcpu->arch.mmcr[0] = MMCR0_FC;
	vcpu->arch.ctrl = CTRL_RUNLATCH;
	/* default to host PVR, since we can't spoof it */
	kvmppc_set_pvr_hv(vcpu, mfspr(SPRN_PVR));
	spin_lock_init(&vcpu->arch.vpa_update_lock);
	spin_lock_init(&vcpu->arch.tbacct_lock);
	vcpu->arch.busy_preempt = TB_NIL;
	vcpu->arch.intr_msr = MSR_SF | MSR_ME;

	/*
	 * Set the default HFSCR for the guest from the host value.
	 * This value is only used on POWER9.
	 * On POWER9 DD1, TM doesn't work, so we make sure to
	 * prevent the guest from using it.
	 * On POWER9, we want to virtualize the doorbell facility, so we
	 * turn off the HFSCR bit, which causes those instructions to trap.
	 */
	vcpu->arch.hfscr = mfspr(SPRN_HFSCR);
	if (!cpu_has_feature(CPU_FTR_TM))
		vcpu->arch.hfscr &= ~HFSCR_TM;
	if (cpu_has_feature(CPU_FTR_ARCH_300))
		vcpu->arch.hfscr &= ~HFSCR_MSGP;

	kvmppc_mmu_book3s_hv_init(vcpu);

	vcpu->arch.state = KVMPPC_VCPU_NOTREADY;

	init_waitqueue_head(&vcpu->arch.cpu_run);

	mutex_lock(&kvm->lock);
	vcore = NULL;
	err = -EINVAL;
	core = id / kvm->arch.smt_mode;
	if (core < KVM_MAX_VCORES) {
		vcore = kvm->arch.vcores[core];
		if (!vcore) {
			err = -ENOMEM;
			vcore = kvmppc_vcore_create(kvm, core);
			kvm->arch.vcores[core] = vcore;
			kvm->arch.online_vcores++;
		}
	}
	mutex_unlock(&kvm->lock);

	if (!vcore)
		goto free_vcpu;

	spin_lock(&vcore->lock);
	++vcore->num_threads;
	spin_unlock(&vcore->lock);
	vcpu->arch.vcore = vcore;
	vcpu->arch.ptid = vcpu->vcpu_id - vcore->first_vcpuid;
	vcpu->arch.thread_cpu = -1;
	vcpu->arch.prev_cpu = -1;

	vcpu->arch.cpu_type = KVM_CPU_3S_64;
	kvmppc_sanity_check(vcpu);

	debugfs_vcpu_init(vcpu, id);

	return vcpu;

free_vcpu:
	kmem_cache_free(kvm_vcpu_cache, vcpu);
out:
	return ERR_PTR(err);
}

static int kvmhv_set_smt_mode(struct kvm *kvm, unsigned long smt_mode,
			      unsigned long flags)
{
	int err;
	int esmt = 0;

	if (flags)
		return -EINVAL;
	if (smt_mode > MAX_SMT_THREADS || !is_power_of_2(smt_mode))
		return -EINVAL;
	if (!cpu_has_feature(CPU_FTR_ARCH_300)) {
		/*
		 * On POWER8 (or POWER7), the threading mode is "strict",
		 * so we pack smt_mode vcpus per vcore.
		 */
		if (smt_mode > threads_per_subcore)
			return -EINVAL;
	} else {
		/*
		 * On POWER9, the threading mode is "loose",
		 * so each vcpu gets its own vcore.
		 */
		esmt = smt_mode;
		smt_mode = 1;
	}
	mutex_lock(&kvm->lock);
	err = -EBUSY;
	if (!kvm->arch.online_vcores) {
		kvm->arch.smt_mode = smt_mode;
		kvm->arch.emul_smt_mode = esmt;
		err = 0;
	}
	mutex_unlock(&kvm->lock);

	return err;
}

static void unpin_vpa(struct kvm *kvm, struct kvmppc_vpa *vpa)
{
	if (vpa->pinned_addr)
		kvmppc_unpin_guest_page(kvm, vpa->pinned_addr, vpa->gpa,
					vpa->dirty);
}

static void kvmppc_core_vcpu_free_hv(struct kvm_vcpu *vcpu)
{
	spin_lock(&vcpu->arch.vpa_update_lock);
	unpin_vpa(vcpu->kvm, &vcpu->arch.dtl);
	unpin_vpa(vcpu->kvm, &vcpu->arch.slb_shadow);
	unpin_vpa(vcpu->kvm, &vcpu->arch.vpa);
	spin_unlock(&vcpu->arch.vpa_update_lock);
	kvm_vcpu_uninit(vcpu);
	kmem_cache_free(kvm_vcpu_cache, vcpu);
}

static int kvmppc_core_check_requests_hv(struct kvm_vcpu *vcpu)
{
	/* Indicate we want to get back into the guest */
	return 1;
}

static void kvmppc_set_timer(struct kvm_vcpu *vcpu)
{
	unsigned long dec_nsec, now;

	now = get_tb();
	if (now > vcpu->arch.dec_expires) {
		/* decrementer has already gone negative */
		kvmppc_core_queue_dec(vcpu);
		kvmppc_core_prepare_to_enter(vcpu);
		return;
	}
	dec_nsec = (vcpu->arch.dec_expires - now) * NSEC_PER_SEC
		   / tb_ticks_per_sec;
	hrtimer_start(&vcpu->arch.dec_timer, dec_nsec, HRTIMER_MODE_REL);
	vcpu->arch.timer_running = 1;
}

static void kvmppc_end_cede(struct kvm_vcpu *vcpu)
{
	vcpu->arch.ceded = 0;
	if (vcpu->arch.timer_running) {
		hrtimer_try_to_cancel(&vcpu->arch.dec_timer);
		vcpu->arch.timer_running = 0;
	}
}

extern int __kvmppc_vcore_entry(void);

static void kvmppc_remove_runnable(struct kvmppc_vcore *vc,
				   struct kvm_vcpu *vcpu)
{
	u64 now;

	if (vcpu->arch.state != KVMPPC_VCPU_RUNNABLE)
		return;
	spin_lock_irq(&vcpu->arch.tbacct_lock);
	now = mftb();
	vcpu->arch.busy_stolen += vcore_stolen_time(vc, now) -
		vcpu->arch.stolen_logged;
	vcpu->arch.busy_preempt = now;
	vcpu->arch.state = KVMPPC_VCPU_BUSY_IN_HOST;
	spin_unlock_irq(&vcpu->arch.tbacct_lock);
	--vc->n_runnable;
	WRITE_ONCE(vc->runnable_threads[vcpu->arch.ptid], NULL);
}

static int kvmppc_grab_hwthread(int cpu)
{
	struct paca_struct *tpaca;
	long timeout = 10000;

	tpaca = &paca[cpu];

	/* Ensure the thread won't go into the kernel if it wakes */
	tpaca->kvm_hstate.kvm_vcpu = NULL;
	tpaca->kvm_hstate.kvm_vcore = NULL;
	tpaca->kvm_hstate.napping = 0;
	smp_wmb();
	tpaca->kvm_hstate.hwthread_req = 1;

	/*
	 * If the thread is already executing in the kernel (e.g. handling
	 * a stray interrupt), wait for it to get back to nap mode.
	 * The smp_mb() is to ensure that our setting of hwthread_req
	 * is visible before we look at hwthread_state, so if this
	 * races with the code at system_reset_pSeries and the thread
	 * misses our setting of hwthread_req, we are sure to see its
	 * setting of hwthread_state, and vice versa.
	 */
	smp_mb();
	while (tpaca->kvm_hstate.hwthread_state == KVM_HWTHREAD_IN_KERNEL) {
		if (--timeout <= 0) {
			pr_err("KVM: couldn't grab cpu %d\n", cpu);
			return -EBUSY;
		}
		udelay(1);
	}
	return 0;
}

static void kvmppc_release_hwthread(int cpu)
{
	struct paca_struct *tpaca;

	tpaca = &paca[cpu];
	tpaca->kvm_hstate.hwthread_req = 0;
	tpaca->kvm_hstate.kvm_vcpu = NULL;
	tpaca->kvm_hstate.kvm_vcore = NULL;
	tpaca->kvm_hstate.kvm_split_mode = NULL;
}

static void radix_flush_cpu(struct kvm *kvm, int cpu, struct kvm_vcpu *vcpu)
{
	int i;

	cpu = cpu_first_thread_sibling(cpu);
	cpumask_set_cpu(cpu, &kvm->arch.need_tlb_flush);
	/*
	 * Make sure setting of bit in need_tlb_flush precedes
	 * testing of cpu_in_guest bits.  The matching barrier on
	 * the other side is the first smp_mb() in kvmppc_run_core().
	 */
	smp_mb();
	for (i = 0; i < threads_per_core; ++i)
		if (cpumask_test_cpu(cpu + i, &kvm->arch.cpu_in_guest))
			smp_call_function_single(cpu + i, do_nothing, NULL, 1);
}

static void kvmppc_prepare_radix_vcpu(struct kvm_vcpu *vcpu, int pcpu)
{
	struct kvm *kvm = vcpu->kvm;

	/*
	 * With radix, the guest can do TLB invalidations itself,
	 * and it could choose to use the local form (tlbiel) if
	 * it is invalidating a translation that has only ever been
	 * used on one vcpu.  However, that doesn't mean it has
	 * only ever been used on one physical cpu, since vcpus
	 * can move around between pcpus.  To cope with this, when
	 * a vcpu moves from one pcpu to another, we need to tell
	 * any vcpus running on the same core as this vcpu previously
	 * ran to flush the TLB.  The TLB is shared between threads,
	 * so we use a single bit in .need_tlb_flush for all 4 threads.
	 */
	if (vcpu->arch.prev_cpu != pcpu) {
		if (vcpu->arch.prev_cpu >= 0 &&
		    cpu_first_thread_sibling(vcpu->arch.prev_cpu) !=
		    cpu_first_thread_sibling(pcpu))
			radix_flush_cpu(kvm, vcpu->arch.prev_cpu, vcpu);
		vcpu->arch.prev_cpu = pcpu;
	}
}

static void kvmppc_start_thread(struct kvm_vcpu *vcpu, struct kvmppc_vcore *vc)
{
	int cpu;
	struct paca_struct *tpaca;
	struct kvm *kvm = vc->kvm;

	cpu = vc->pcpu;
	if (vcpu) {
		if (vcpu->arch.timer_running) {
			hrtimer_try_to_cancel(&vcpu->arch.dec_timer);
			vcpu->arch.timer_running = 0;
		}
		cpu += vcpu->arch.ptid;
		vcpu->cpu = vc->pcpu;
		vcpu->arch.thread_cpu = cpu;
		cpumask_set_cpu(cpu, &kvm->arch.cpu_in_guest);
	}
	tpaca = &paca[cpu];
	tpaca->kvm_hstate.kvm_vcpu = vcpu;
	tpaca->kvm_hstate.ptid = cpu - vc->pcpu;
	/* Order stores to hstate.kvm_vcpu etc. before store to kvm_vcore */
	smp_wmb();
	tpaca->kvm_hstate.kvm_vcore = vc;
	if (cpu != smp_processor_id())
		kvmppc_ipi_thread(cpu);
}

static void kvmppc_wait_for_nap(int n_threads)
{
	int cpu = smp_processor_id();
	int i, loops;

	if (n_threads <= 1)
		return;
	for (loops = 0; loops < 1000000; ++loops) {
		/*
		 * Check if all threads are finished.
		 * We set the vcore pointer when starting a thread
		 * and the thread clears it when finished, so we look
		 * for any threads that still have a non-NULL vcore ptr.
		 */
		for (i = 1; i < n_threads; ++i)
			if (paca[cpu + i].kvm_hstate.kvm_vcore)
				break;
		if (i == n_threads) {
			HMT_medium();
			return;
		}
		HMT_low();
	}
	HMT_medium();
	for (i = 1; i < n_threads; ++i)
		if (paca[cpu + i].kvm_hstate.kvm_vcore)
			pr_err("KVM: CPU %d seems to be stuck\n", cpu + i);
}

/*
 * Check that we are on thread 0 and that any other threads in
 * this core are off-line.  Then grab the threads so they can't
 * enter the kernel.
 */
static int on_primary_thread(void)
{
	int cpu = smp_processor_id();
	int thr;

	/* Are we on a primary subcore? */
	if (cpu_thread_in_subcore(cpu))
		return 0;

	thr = 0;
	while (++thr < threads_per_subcore)
		if (cpu_online(cpu + thr))
			return 0;

	/* Grab all hw threads so they can't go into the kernel */
	for (thr = 1; thr < threads_per_subcore; ++thr) {
		if (kvmppc_grab_hwthread(cpu + thr)) {
			/* Couldn't grab one; let the others go */
			do {
				kvmppc_release_hwthread(cpu + thr);
			} while (--thr > 0);
			return 0;
		}
	}
	return 1;
}

/*
 * A list of virtual cores for each physical CPU.
 * These are vcores that could run but their runner VCPU tasks are
 * (or may be) preempted.
 */
struct preempted_vcore_list {
	struct list_head	list;
	spinlock_t		lock;
};

static DEFINE_PER_CPU(struct preempted_vcore_list, preempted_vcores);

static void init_vcore_lists(void)
{
	int cpu;

	for_each_possible_cpu(cpu) {
		struct preempted_vcore_list *lp = &per_cpu(preempted_vcores, cpu);
		spin_lock_init(&lp->lock);
		INIT_LIST_HEAD(&lp->list);
	}
}

static void kvmppc_vcore_preempt(struct kvmppc_vcore *vc)
{
	struct preempted_vcore_list *lp = this_cpu_ptr(&preempted_vcores);

	vc->vcore_state = VCORE_PREEMPT;
	vc->pcpu = smp_processor_id();
	if (vc->num_threads < threads_per_vcore(vc->kvm)) {
		spin_lock(&lp->lock);
		list_add_tail(&vc->preempt_list, &lp->list);
		spin_unlock(&lp->lock);
	}

	/* Start accumulating stolen time */
	kvmppc_core_start_stolen(vc);
}

static void kvmppc_vcore_end_preempt(struct kvmppc_vcore *vc)
{
	struct preempted_vcore_list *lp;

	kvmppc_core_end_stolen(vc);
	if (!list_empty(&vc->preempt_list)) {
		lp = &per_cpu(preempted_vcores, vc->pcpu);
		spin_lock(&lp->lock);
		list_del_init(&vc->preempt_list);
		spin_unlock(&lp->lock);
	}
	vc->vcore_state = VCORE_INACTIVE;
}

/*
 * This stores information about the virtual cores currently
 * assigned to a physical core.
 */
struct core_info {
	int		n_subcores;
	int		max_subcore_threads;
	int		total_threads;
	int		subcore_threads[MAX_SUBCORES];
	struct kvmppc_vcore *vc[MAX_SUBCORES];
};

/*
 * This mapping means subcores 0 and 1 can use threads 0-3 and 4-7
 * respectively in 2-way micro-threading (split-core) mode on POWER8.
 */
static int subcore_thread_map[MAX_SUBCORES] = { 0, 4, 2, 6 };

static void init_core_info(struct core_info *cip, struct kvmppc_vcore *vc)
{
	memset(cip, 0, sizeof(*cip));
	cip->n_subcores = 1;
	cip->max_subcore_threads = vc->num_threads;
	cip->total_threads = vc->num_threads;
	cip->subcore_threads[0] = vc->num_threads;
	cip->vc[0] = vc;
}

static bool subcore_config_ok(int n_subcores, int n_threads)
{
	/*
	 * POWER9 "SMT4" cores are permanently in what is effectively a 4-way split-core
	 * mode, with one thread per subcore.
	 */
	if (cpu_has_feature(CPU_FTR_ARCH_300))
		return n_subcores <= 4 && n_threads == 1;

	/* On POWER8, can only dynamically split if unsplit to begin with */
	if (n_subcores > 1 && threads_per_subcore < MAX_SMT_THREADS)
		return false;
	if (n_subcores > MAX_SUBCORES)
		return false;
	if (n_subcores > 1) {
		if (!(dynamic_mt_modes & 2))
			n_subcores = 4;
		if (n_subcores > 2 && !(dynamic_mt_modes & 4))
			return false;
	}

	return n_subcores * roundup_pow_of_two(n_threads) <= MAX_SMT_THREADS;
}

static void init_vcore_to_run(struct kvmppc_vcore *vc)
{
	vc->entry_exit_map = 0;
	vc->in_guest = 0;
	vc->napping_threads = 0;
	vc->conferring_threads = 0;
}

static bool can_dynamic_split(struct kvmppc_vcore *vc, struct core_info *cip)
{
	int n_threads = vc->num_threads;
	int sub;

	if (!cpu_has_feature(CPU_FTR_ARCH_207S))
		return false;

	/* POWER9 currently requires all threads to be in the same MMU mode */
	if (cpu_has_feature(CPU_FTR_ARCH_300) &&
	    kvm_is_radix(vc->kvm) != kvm_is_radix(cip->vc[0]->kvm))
		return false;

	if (n_threads < cip->max_subcore_threads)
		n_threads = cip->max_subcore_threads;
	if (!subcore_config_ok(cip->n_subcores + 1, n_threads))
		return false;
	cip->max_subcore_threads = n_threads;

	sub = cip->n_subcores;
	++cip->n_subcores;
	cip->total_threads += vc->num_threads;
	cip->subcore_threads[sub] = vc->num_threads;
	cip->vc[sub] = vc;
	init_vcore_to_run(vc);
	list_del_init(&vc->preempt_list);

	return true;
}

/*
 * Work out whether it is possible to piggyback the execution of
 * vcore *pvc onto the execution of the other vcores described in *cip.
 */
static bool can_piggyback(struct kvmppc_vcore *pvc, struct core_info *cip,
			  int target_threads)
{
	if (cip->total_threads + pvc->num_threads > target_threads)
		return false;

	return can_dynamic_split(pvc, cip);
}

static void prepare_threads(struct kvmppc_vcore *vc)
{
	int i;
	struct kvm_vcpu *vcpu;

	for_each_runnable_thread(i, vcpu, vc) {
		if (signal_pending(vcpu->arch.run_task))
			vcpu->arch.ret = -EINTR;
		else if (vcpu->arch.vpa.update_pending ||
			 vcpu->arch.slb_shadow.update_pending ||
			 vcpu->arch.dtl.update_pending)
			vcpu->arch.ret = RESUME_GUEST;
		else
			continue;
		kvmppc_remove_runnable(vc, vcpu);
		wake_up(&vcpu->arch.cpu_run);
	}
}

static void collect_piggybacks(struct core_info *cip, int target_threads)
{
	struct preempted_vcore_list *lp = this_cpu_ptr(&preempted_vcores);
	struct kvmppc_vcore *pvc, *vcnext;

	spin_lock(&lp->lock);
	list_for_each_entry_safe(pvc, vcnext, &lp->list, preempt_list) {
		if (!spin_trylock(&pvc->lock))
			continue;
		prepare_threads(pvc);
		if (!pvc->n_runnable) {
			list_del_init(&pvc->preempt_list);
			if (pvc->runner == NULL) {
				pvc->vcore_state = VCORE_INACTIVE;
				kvmppc_core_end_stolen(pvc);
			}
			spin_unlock(&pvc->lock);
			continue;
		}
		if (!can_piggyback(pvc, cip, target_threads)) {
			spin_unlock(&pvc->lock);
			continue;
		}
		kvmppc_core_end_stolen(pvc);
		pvc->vcore_state = VCORE_PIGGYBACK;
		if (cip->total_threads >= target_threads)
			break;
	}
	spin_unlock(&lp->lock);
}

static bool recheck_signals(struct core_info *cip)
{
	int sub, i;
	struct kvm_vcpu *vcpu;

	for (sub = 0; sub < cip->n_subcores; ++sub)
		for_each_runnable_thread(i, vcpu, cip->vc[sub])
			if (signal_pending(vcpu->arch.run_task))
				return true;
	return false;
}

static void post_guest_process(struct kvmppc_vcore *vc, bool is_master)
{
	int still_running = 0, i;
	u64 now;
	long ret;
	struct kvm_vcpu *vcpu;

	spin_lock(&vc->lock);
	now = get_tb();
	for_each_runnable_thread(i, vcpu, vc) {
		/* cancel pending dec exception if dec is positive */
		if (now < vcpu->arch.dec_expires &&
		    kvmppc_core_pending_dec(vcpu))
			kvmppc_core_dequeue_dec(vcpu);

		trace_kvm_guest_exit(vcpu);

		ret = RESUME_GUEST;
		if (vcpu->arch.trap)
			ret = kvmppc_handle_exit_hv(vcpu->arch.kvm_run, vcpu,
						    vcpu->arch.run_task);

		vcpu->arch.ret = ret;
		vcpu->arch.trap = 0;

		if (is_kvmppc_resume_guest(vcpu->arch.ret)) {
			if (vcpu->arch.pending_exceptions)
				kvmppc_core_prepare_to_enter(vcpu);
			if (vcpu->arch.ceded)
				kvmppc_set_timer(vcpu);
			else
				++still_running;
		} else {
			kvmppc_remove_runnable(vc, vcpu);
			wake_up(&vcpu->arch.cpu_run);
		}
	}
	if (!is_master) {
		if (still_running > 0) {
			kvmppc_vcore_preempt(vc);
		} else if (vc->runner) {
			vc->vcore_state = VCORE_PREEMPT;
			kvmppc_core_start_stolen(vc);
		} else {
			vc->vcore_state = VCORE_INACTIVE;
		}
		if (vc->n_runnable > 0 && vc->runner == NULL) {
			/* make sure there's a candidate runner awake */
			i = -1;
			vcpu = next_runnable_thread(vc, &i);
			wake_up(&vcpu->arch.cpu_run);
		}
	}
	spin_unlock(&vc->lock);
}

/*
 * Clear core from the list of active host cores as we are about to
 * enter the guest. Only do this if it is the primary thread of the
 * core (not if a subcore) that is entering the guest.
 */
static inline int kvmppc_clear_host_core(unsigned int cpu)
{
	int core;

	if (!kvmppc_host_rm_ops_hv || cpu_thread_in_core(cpu))
		return 0;
	/*
	 * Memory barrier can be omitted here as we will do a smp_wmb()
	 * later in kvmppc_start_thread and we need ensure that state is
	 * visible to other CPUs only after we enter guest.
	 */
	core = cpu >> threads_shift;
	kvmppc_host_rm_ops_hv->rm_core[core].rm_state.in_host = 0;
	return 0;
}

/*
 * Advertise this core as an active host core since we exited the guest
 * Only need to do this if it is the primary thread of the core that is
 * exiting.
 */
static inline int kvmppc_set_host_core(unsigned int cpu)
{
	int core;

	if (!kvmppc_host_rm_ops_hv || cpu_thread_in_core(cpu))
		return 0;

	/*
	 * Memory barrier can be omitted here because we do a spin_unlock
	 * immediately after this which provides the memory barrier.
	 */
	core = cpu >> threads_shift;
	kvmppc_host_rm_ops_hv->rm_core[core].rm_state.in_host = 1;
	return 0;
}

static void set_irq_happened(int trap)
{
	switch (trap) {
	case BOOK3S_INTERRUPT_EXTERNAL:
		local_paca->irq_happened |= PACA_IRQ_EE;
		break;
	case BOOK3S_INTERRUPT_H_DOORBELL:
		local_paca->irq_happened |= PACA_IRQ_DBELL;
		break;
	case BOOK3S_INTERRUPT_HMI:
		local_paca->irq_happened |= PACA_IRQ_HMI;
		break;
	}
}

/*
 * Run a set of guest threads on a physical core.
 * Called with vc->lock held.
 */
static noinline void kvmppc_run_core(struct kvmppc_vcore *vc)
{
	struct kvm_vcpu *vcpu;
	int i;
	int srcu_idx;
	struct core_info core_info;
	struct kvmppc_vcore *pvc;
	struct kvm_split_mode split_info, *sip;
	int split, subcore_size, active;
	int sub;
	bool thr0_done;
	unsigned long cmd_bit, stat_bit;
	int pcpu, thr;
	int target_threads;
	int controlled_threads;
	int trap;
	bool is_power8;
	bool hpt_on_radix;

	/*
	 * Remove from the list any threads that have a signal pending
	 * or need a VPA update done
	 */
	prepare_threads(vc);

	/* if the runner is no longer runnable, let the caller pick a new one */
	if (vc->runner->arch.state != KVMPPC_VCPU_RUNNABLE)
		return;

	/*
	 * Initialize *vc.
	 */
	init_vcore_to_run(vc);
	vc->preempt_tb = TB_NIL;

	/*
	 * Number of threads that we will be controlling: the same as
	 * the number of threads per subcore, except on POWER9,
	 * where it's 1 because the threads are (mostly) independent.
	 */
	controlled_threads = threads_per_vcore(vc->kvm);

	/*
	 * Make sure we are running on primary threads, and that secondary
	 * threads are offline.  Also check if the number of threads in this
	 * guest are greater than the current system threads per guest.
	 * On POWER9, we need to be not in independent-threads mode if
	 * this is a HPT guest on a radix host.
	 */
	hpt_on_radix = radix_enabled() && !kvm_is_radix(vc->kvm);
	if (((controlled_threads > 1) &&
	     ((vc->num_threads > threads_per_subcore) || !on_primary_thread())) ||
	    (hpt_on_radix && vc->kvm->arch.threads_indep)) {
		for_each_runnable_thread(i, vcpu, vc) {
			vcpu->arch.ret = -EBUSY;
			kvmppc_remove_runnable(vc, vcpu);
			wake_up(&vcpu->arch.cpu_run);
		}
		goto out;
	}

	/*
	 * See if we could run any other vcores on the physical core
	 * along with this one.
	 */
	init_core_info(&core_info, vc);
	pcpu = smp_processor_id();
	target_threads = controlled_threads;
	if (target_smt_mode && target_smt_mode < target_threads)
		target_threads = target_smt_mode;
	if (vc->num_threads < target_threads)
		collect_piggybacks(&core_info, target_threads);

	/*
	 * On radix, arrange for TLB flushing if necessary.
	 * This has to be done before disabling interrupts since
	 * it uses smp_call_function().
	 */
	pcpu = smp_processor_id();
	if (kvm_is_radix(vc->kvm)) {
		for (sub = 0; sub < core_info.n_subcores; ++sub)
			for_each_runnable_thread(i, vcpu, core_info.vc[sub])
				kvmppc_prepare_radix_vcpu(vcpu, pcpu);
	}

	/*
	 * Hard-disable interrupts, and check resched flag and signals.
	 * If we need to reschedule or deliver a signal, clean up
	 * and return without going into the guest(s).
	 * If the hpte_setup_done flag has been cleared, don't go into the
	 * guest because that means a HPT resize operation is in progress.
	 */
	local_irq_disable();
	hard_irq_disable();
	if (lazy_irq_pending() || need_resched() ||
	    recheck_signals(&core_info) ||
	    (!kvm_is_radix(vc->kvm) && !vc->kvm->arch.hpte_setup_done)) {
		local_irq_enable();
		vc->vcore_state = VCORE_INACTIVE;
		/* Unlock all except the primary vcore */
		for (sub = 1; sub < core_info.n_subcores; ++sub) {
			pvc = core_info.vc[sub];
			/* Put back on to the preempted vcores list */
			kvmppc_vcore_preempt(pvc);
			spin_unlock(&pvc->lock);
		}
		for (i = 0; i < controlled_threads; ++i)
			kvmppc_release_hwthread(pcpu + i);
		return;
	}

	kvmppc_clear_host_core(pcpu);

	/* Decide on micro-threading (split-core) mode */
	subcore_size = threads_per_subcore;
	cmd_bit = stat_bit = 0;
	split = core_info.n_subcores;
	sip = NULL;
	is_power8 = cpu_has_feature(CPU_FTR_ARCH_207S)
		&& !cpu_has_feature(CPU_FTR_ARCH_300);

	if (split > 1 || hpt_on_radix) {
		sip = &split_info;
		memset(&split_info, 0, sizeof(split_info));
		for (sub = 0; sub < core_info.n_subcores; ++sub)
			split_info.vc[sub] = core_info.vc[sub];

		if (is_power8) {
			if (split == 2 && (dynamic_mt_modes & 2)) {
				cmd_bit = HID0_POWER8_1TO2LPAR;
				stat_bit = HID0_POWER8_2LPARMODE;
			} else {
				split = 4;
				cmd_bit = HID0_POWER8_1TO4LPAR;
				stat_bit = HID0_POWER8_4LPARMODE;
			}
			subcore_size = MAX_SMT_THREADS / split;
			split_info.rpr = mfspr(SPRN_RPR);
			split_info.pmmar = mfspr(SPRN_PMMAR);
			split_info.ldbar = mfspr(SPRN_LDBAR);
			split_info.subcore_size = subcore_size;
		} else {
			split_info.subcore_size = 1;
			if (hpt_on_radix) {
				/* Use the split_info for LPCR/LPIDR changes */
				split_info.lpcr_req = vc->lpcr;
				split_info.lpidr_req = vc->kvm->arch.lpid;
				split_info.host_lpcr = vc->kvm->arch.host_lpcr;
				split_info.do_set = 1;
			}
		}

		/* order writes to split_info before kvm_split_mode pointer */
		smp_wmb();
	}

	for (thr = 0; thr < controlled_threads; ++thr) {
		paca[pcpu + thr].kvm_hstate.tid = thr;
		paca[pcpu + thr].kvm_hstate.napping = 0;
		paca[pcpu + thr].kvm_hstate.kvm_split_mode = sip;
	}

	/* Initiate micro-threading (split-core) on POWER8 if required */
	if (cmd_bit) {
		unsigned long hid0 = mfspr(SPRN_HID0);

		hid0 |= cmd_bit | HID0_POWER8_DYNLPARDIS;
		mb();
		mtspr(SPRN_HID0, hid0);
		isync();
		for (;;) {
			hid0 = mfspr(SPRN_HID0);
			if (hid0 & stat_bit)
				break;
			cpu_relax();
		}
	}

	/* Start all the threads */
	active = 0;
	for (sub = 0; sub < core_info.n_subcores; ++sub) {
		thr = is_power8 ? subcore_thread_map[sub] : sub;
		thr0_done = false;
		active |= 1 << thr;
		pvc = core_info.vc[sub];
		pvc->pcpu = pcpu + thr;
		for_each_runnable_thread(i, vcpu, pvc) {
			kvmppc_start_thread(vcpu, pvc);
			kvmppc_create_dtl_entry(vcpu, pvc);
			trace_kvm_guest_enter(vcpu);
			if (!vcpu->arch.ptid)
				thr0_done = true;
			active |= 1 << (thr + vcpu->arch.ptid);
		}
		/*
		 * We need to start the first thread of each subcore
		 * even if it doesn't have a vcpu.
		 */
		if (!thr0_done)
			kvmppc_start_thread(NULL, pvc);
		thr += pvc->num_threads;
	}

	/*
	 * Ensure that split_info.do_nap is set after setting
	 * the vcore pointer in the PACA of the secondaries.
	 */
	smp_mb();

	/*
	 * When doing micro-threading, poke the inactive threads as well.
	 * This gets them to the nap instruction after kvm_do_nap,
	 * which reduces the time taken to unsplit later.
	 * For POWER9 HPT guest on radix host, we need all the secondary
	 * threads woken up so they can do the LPCR/LPIDR change.
	 */
	if (cmd_bit || hpt_on_radix) {
		split_info.do_nap = 1;	/* ask secondaries to nap when done */
		for (thr = 1; thr < threads_per_subcore; ++thr)
			if (!(active & (1 << thr)))
				kvmppc_ipi_thread(pcpu + thr);
	}

	vc->vcore_state = VCORE_RUNNING;
	preempt_disable();

	trace_kvmppc_run_core(vc, 0);

	for (sub = 0; sub < core_info.n_subcores; ++sub)
		spin_unlock(&core_info.vc[sub]->lock);

	/*
	 * Interrupts will be enabled once we get into the guest,
	 * so tell lockdep that we're about to enable interrupts.
	 */
	trace_hardirqs_on();

	guest_enter();

	srcu_idx = srcu_read_lock(&vc->kvm->srcu);

	trap = __kvmppc_vcore_entry();

	srcu_read_unlock(&vc->kvm->srcu, srcu_idx);

	guest_exit();

	trace_hardirqs_off();
	set_irq_happened(trap);

	spin_lock(&vc->lock);
	/* prevent other vcpu threads from doing kvmppc_start_thread() now */
	vc->vcore_state = VCORE_EXITING;

	/* wait for secondary threads to finish writing their state to memory */
	kvmppc_wait_for_nap(controlled_threads);

	/* Return to whole-core mode if we split the core earlier */
	if (cmd_bit) {
		unsigned long hid0 = mfspr(SPRN_HID0);
		unsigned long loops = 0;

		hid0 &= ~HID0_POWER8_DYNLPARDIS;
		stat_bit = HID0_POWER8_2LPARMODE | HID0_POWER8_4LPARMODE;
		mb();
		mtspr(SPRN_HID0, hid0);
		isync();
		for (;;) {
			hid0 = mfspr(SPRN_HID0);
			if (!(hid0 & stat_bit))
				break;
			cpu_relax();
			++loops;
		}
	} else if (hpt_on_radix) {
		/* Wait for all threads to have seen final sync */
		for (thr = 1; thr < controlled_threads; ++thr) {
			while (paca[pcpu + thr].kvm_hstate.kvm_split_mode) {
				HMT_low();
				barrier();
			}
			HMT_medium();
		}
	}
	split_info.do_nap = 0;

	kvmppc_set_host_core(pcpu);

	local_irq_enable();

	/* Let secondaries go back to the offline loop */
	for (i = 0; i < controlled_threads; ++i) {
		kvmppc_release_hwthread(pcpu + i);
		if (sip && sip->napped[i])
			kvmppc_ipi_thread(pcpu + i);
		cpumask_clear_cpu(pcpu + i, &vc->kvm->arch.cpu_in_guest);
	}

	spin_unlock(&vc->lock);

	/* make sure updates to secondary vcpu structs are visible now */
	smp_mb();

	for (sub = 0; sub < core_info.n_subcores; ++sub) {
		pvc = core_info.vc[sub];
		post_guest_process(pvc, pvc == vc);
	}

	spin_lock(&vc->lock);
	preempt_enable();

 out:
	vc->vcore_state = VCORE_INACTIVE;
	trace_kvmppc_run_core(vc, 1);
}

/*
 * Wait for some other vcpu thread to execute us, and
 * wake us up when we need to handle something in the host.
 */
static void kvmppc_wait_for_exec(struct kvmppc_vcore *vc,
				 struct kvm_vcpu *vcpu, int wait_state)
{
	DEFINE_WAIT(wait);

	prepare_to_wait(&vcpu->arch.cpu_run, &wait, wait_state);
	if (vcpu->arch.state == KVMPPC_VCPU_RUNNABLE) {
		spin_unlock(&vc->lock);
		schedule();
		spin_lock(&vc->lock);
	}
	finish_wait(&vcpu->arch.cpu_run, &wait);
}

static void grow_halt_poll_ns(struct kvmppc_vcore *vc)
{
	/* 10us base */
	if (vc->halt_poll_ns == 0 && halt_poll_ns_grow)
		vc->halt_poll_ns = 10000;
	else
		vc->halt_poll_ns *= halt_poll_ns_grow;
}

static void shrink_halt_poll_ns(struct kvmppc_vcore *vc)
{
	if (halt_poll_ns_shrink == 0)
		vc->halt_poll_ns = 0;
	else
		vc->halt_poll_ns /= halt_poll_ns_shrink;
}

#ifdef CONFIG_KVM_XICS
static inline bool xive_interrupt_pending(struct kvm_vcpu *vcpu)
{
	if (!xive_enabled())
		return false;
	return vcpu->arch.xive_saved_state.pipr <
		vcpu->arch.xive_saved_state.cppr;
}
#else
static inline bool xive_interrupt_pending(struct kvm_vcpu *vcpu)
{
	return false;
}
#endif /* CONFIG_KVM_XICS */

static bool kvmppc_vcpu_woken(struct kvm_vcpu *vcpu)
{
	if (vcpu->arch.pending_exceptions || vcpu->arch.prodded ||
	    kvmppc_doorbell_pending(vcpu) || xive_interrupt_pending(vcpu))
		return true;

	return false;
}

/*
 * Check to see if any of the runnable vcpus on the vcore have pending
 * exceptions or are no longer ceded
 */
static int kvmppc_vcore_check_block(struct kvmppc_vcore *vc)
{
	struct kvm_vcpu *vcpu;
	int i;

	for_each_runnable_thread(i, vcpu, vc) {
		if (!vcpu->arch.ceded || kvmppc_vcpu_woken(vcpu))
			return 1;
	}

	return 0;
}

/*
 * All the vcpus in this vcore are idle, so wait for a decrementer
 * or external interrupt to one of the vcpus.  vc->lock is held.
 */
static void kvmppc_vcore_blocked(struct kvmppc_vcore *vc)
{
	ktime_t cur, start_poll, start_wait;
	int do_sleep = 1;
	u64 block_ns;
	DECLARE_SWAITQUEUE(wait);

	/* Poll for pending exceptions and ceded state */
	cur = start_poll = ktime_get();
	if (vc->halt_poll_ns) {
		ktime_t stop = ktime_add_ns(start_poll, vc->halt_poll_ns);
		++vc->runner->stat.halt_attempted_poll;

		vc->vcore_state = VCORE_POLLING;
		spin_unlock(&vc->lock);

		do {
			if (kvmppc_vcore_check_block(vc)) {
				do_sleep = 0;
				break;
			}
			cur = ktime_get();
		} while (single_task_running() && ktime_before(cur, stop));

		spin_lock(&vc->lock);
		vc->vcore_state = VCORE_INACTIVE;

		if (!do_sleep) {
			++vc->runner->stat.halt_successful_poll;
			goto out;
		}
	}

	prepare_to_swait(&vc->wq, &wait, TASK_INTERRUPTIBLE);

	if (kvmppc_vcore_check_block(vc)) {
		finish_swait(&vc->wq, &wait);
		do_sleep = 0;
		/* If we polled, count this as a successful poll */
		if (vc->halt_poll_ns)
			++vc->runner->stat.halt_successful_poll;
		goto out;
	}

	start_wait = ktime_get();

	vc->vcore_state = VCORE_SLEEPING;
	trace_kvmppc_vcore_blocked(vc, 0);
	spin_unlock(&vc->lock);
	schedule();
	finish_swait(&vc->wq, &wait);
	spin_lock(&vc->lock);
	vc->vcore_state = VCORE_INACTIVE;
	trace_kvmppc_vcore_blocked(vc, 1);
	++vc->runner->stat.halt_successful_wait;

	cur = ktime_get();

out:
	block_ns = ktime_to_ns(cur) - ktime_to_ns(start_poll);

	/* Attribute wait time */
	if (do_sleep) {
		vc->runner->stat.halt_wait_ns +=
			ktime_to_ns(cur) - ktime_to_ns(start_wait);
		/* Attribute failed poll time */
		if (vc->halt_poll_ns)
			vc->runner->stat.halt_poll_fail_ns +=
				ktime_to_ns(start_wait) -
				ktime_to_ns(start_poll);
	} else {
		/* Attribute successful poll time */
		if (vc->halt_poll_ns)
			vc->runner->stat.halt_poll_success_ns +=
				ktime_to_ns(cur) -
				ktime_to_ns(start_poll);
	}

	/* Adjust poll time */
	if (halt_poll_ns) {
		if (block_ns <= vc->halt_poll_ns)
			;
		/* We slept and blocked for longer than the max halt time */
		else if (vc->halt_poll_ns && block_ns > halt_poll_ns)
			shrink_halt_poll_ns(vc);
		/* We slept and our poll time is too small */
		else if (vc->halt_poll_ns < halt_poll_ns &&
				block_ns < halt_poll_ns)
			grow_halt_poll_ns(vc);
		if (vc->halt_poll_ns > halt_poll_ns)
			vc->halt_poll_ns = halt_poll_ns;
	} else
		vc->halt_poll_ns = 0;

	trace_kvmppc_vcore_wakeup(do_sleep, block_ns);
}

static int kvmppc_run_vcpu(struct kvm_run *kvm_run, struct kvm_vcpu *vcpu)
{
	int n_ceded, i, r;
	struct kvmppc_vcore *vc;
	struct kvm_vcpu *v;

	trace_kvmppc_run_vcpu_enter(vcpu);

	kvm_run->exit_reason = 0;
	vcpu->arch.ret = RESUME_GUEST;
	vcpu->arch.trap = 0;
	kvmppc_update_vpas(vcpu);

	/*
	 * Synchronize with other threads in this virtual core
	 */
	vc = vcpu->arch.vcore;
	spin_lock(&vc->lock);
	vcpu->arch.ceded = 0;
	vcpu->arch.run_task = current;
	vcpu->arch.kvm_run = kvm_run;
	vcpu->arch.stolen_logged = vcore_stolen_time(vc, mftb());
	vcpu->arch.state = KVMPPC_VCPU_RUNNABLE;
	vcpu->arch.busy_preempt = TB_NIL;
	WRITE_ONCE(vc->runnable_threads[vcpu->arch.ptid], vcpu);
	++vc->n_runnable;

	/*
	 * This happens the first time this is called for a vcpu.
	 * If the vcore is already running, we may be able to start
	 * this thread straight away and have it join in.
	 */
	if (!signal_pending(current)) {
		if (vc->vcore_state == VCORE_PIGGYBACK) {
			if (spin_trylock(&vc->lock)) {
				if (vc->vcore_state == VCORE_RUNNING &&
				    !VCORE_IS_EXITING(vc)) {
					kvmppc_create_dtl_entry(vcpu, vc);
					kvmppc_start_thread(vcpu, vc);
					trace_kvm_guest_enter(vcpu);
				}
				spin_unlock(&vc->lock);
			}
		} else if (vc->vcore_state == VCORE_RUNNING &&
			   !VCORE_IS_EXITING(vc)) {
			kvmppc_create_dtl_entry(vcpu, vc);
			kvmppc_start_thread(vcpu, vc);
			trace_kvm_guest_enter(vcpu);
		} else if (vc->vcore_state == VCORE_SLEEPING) {
			swake_up(&vc->wq);
		}

	}

	while (vcpu->arch.state == KVMPPC_VCPU_RUNNABLE &&
	       !signal_pending(current)) {
		/* See if the HPT and VRMA are ready to go */
		if (!kvm_is_radix(vcpu->kvm) &&
		    !vcpu->kvm->arch.hpte_setup_done) {
			spin_unlock(&vc->lock);
			r = kvmppc_hv_setup_htab_rma(vcpu);
			spin_lock(&vc->lock);
			if (r) {
				kvm_run->exit_reason = KVM_EXIT_FAIL_ENTRY;
				kvm_run->fail_entry.hardware_entry_failure_reason = 0;
				vcpu->arch.ret = r;
				break;
			}
		}

		if (vc->vcore_state == VCORE_PREEMPT && vc->runner == NULL)
			kvmppc_vcore_end_preempt(vc);

		if (vc->vcore_state != VCORE_INACTIVE) {
			kvmppc_wait_for_exec(vc, vcpu, TASK_INTERRUPTIBLE);
			continue;
		}
		for_each_runnable_thread(i, v, vc) {
			kvmppc_core_prepare_to_enter(v);
			if (signal_pending(v->arch.run_task)) {
				kvmppc_remove_runnable(vc, v);
				v->stat.signal_exits++;
				v->arch.kvm_run->exit_reason = KVM_EXIT_INTR;
				v->arch.ret = -EINTR;
				wake_up(&v->arch.cpu_run);
			}
		}
		if (!vc->n_runnable || vcpu->arch.state != KVMPPC_VCPU_RUNNABLE)
			break;
		n_ceded = 0;
		for_each_runnable_thread(i, v, vc) {
			if (!kvmppc_vcpu_woken(v))
				n_ceded += v->arch.ceded;
			else
				v->arch.ceded = 0;
		}
		vc->runner = vcpu;
		if (n_ceded == vc->n_runnable) {
			kvmppc_vcore_blocked(vc);
		} else if (need_resched()) {
			kvmppc_vcore_preempt(vc);
			/* Let something else run */
			cond_resched_lock(&vc->lock);
			if (vc->vcore_state == VCORE_PREEMPT)
				kvmppc_vcore_end_preempt(vc);
		} else {
			kvmppc_run_core(vc);
		}
		vc->runner = NULL;
	}

	while (vcpu->arch.state == KVMPPC_VCPU_RUNNABLE &&
	       (vc->vcore_state == VCORE_RUNNING ||
		vc->vcore_state == VCORE_EXITING ||
		vc->vcore_state == VCORE_PIGGYBACK))
		kvmppc_wait_for_exec(vc, vcpu, TASK_UNINTERRUPTIBLE);

	if (vc->vcore_state == VCORE_PREEMPT && vc->runner == NULL)
		kvmppc_vcore_end_preempt(vc);

	if (vcpu->arch.state == KVMPPC_VCPU_RUNNABLE) {
		kvmppc_remove_runnable(vc, vcpu);
		vcpu->stat.signal_exits++;
		kvm_run->exit_reason = KVM_EXIT_INTR;
		vcpu->arch.ret = -EINTR;
	}

	if (vc->n_runnable && vc->vcore_state == VCORE_INACTIVE) {
		/* Wake up some vcpu to run the core */
		i = -1;
		v = next_runnable_thread(vc, &i);
		wake_up(&v->arch.cpu_run);
	}

	trace_kvmppc_run_vcpu_exit(vcpu, kvm_run);
	spin_unlock(&vc->lock);
	return vcpu->arch.ret;
}

static int kvmppc_vcpu_run_hv(struct kvm_run *run, struct kvm_vcpu *vcpu)
{
	int r;
	int srcu_idx;
	unsigned long ebb_regs[3] = {};	/* shut up GCC */
	unsigned long user_tar = 0;
	unsigned int user_vrsave;
	struct kvm *kvm;

	if (!vcpu->arch.sane) {
		run->exit_reason = KVM_EXIT_INTERNAL_ERROR;
		return -EINVAL;
	}

	/*
	 * Don't allow entry with a suspended transaction, because
	 * the guest entry/exit code will lose it.
	 * If the guest has TM enabled, save away their TM-related SPRs
	 * (they will get restored by the TM unavailable interrupt).
	 */
#ifdef CONFIG_PPC_TRANSACTIONAL_MEM
	if (cpu_has_feature(CPU_FTR_TM) && current->thread.regs &&
	    (current->thread.regs->msr & MSR_TM)) {
		if (MSR_TM_ACTIVE(current->thread.regs->msr)) {
			run->exit_reason = KVM_EXIT_FAIL_ENTRY;
			run->fail_entry.hardware_entry_failure_reason = 0;
			return -EINVAL;
		}
		/* Enable TM so we can read the TM SPRs */
		mtmsr(mfmsr() | MSR_TM);
		current->thread.tm_tfhar = mfspr(SPRN_TFHAR);
		current->thread.tm_tfiar = mfspr(SPRN_TFIAR);
		current->thread.tm_texasr = mfspr(SPRN_TEXASR);
		current->thread.regs->msr &= ~MSR_TM;
	}
#endif

	kvmppc_core_prepare_to_enter(vcpu);

	/* No need to go into the guest when all we'll do is come back out */
	if (signal_pending(current)) {
		run->exit_reason = KVM_EXIT_INTR;
		return -EINTR;
	}

	kvm = vcpu->kvm;
	atomic_inc(&kvm->arch.vcpus_running);
	/* Order vcpus_running vs. mmu_ready, see kvmppc_alloc_reset_hpt */
	smp_mb();

<<<<<<< HEAD
	/* On the first time here, set up MMU if necessary */
	if (!vcpu->kvm->arch.mmu_ready) {
		mutex_lock(&kvm->lock);
		r = 0;
		if (!kvm->arch.mmu_ready) {
			if (!kvm_is_radix(vcpu->kvm))
				r = kvmppc_hv_setup_htab_rma(vcpu);
			if (!r) {
				if (cpu_has_feature(CPU_FTR_ARCH_300))
					kvmppc_setup_partition_table(kvm);
				kvm->arch.mmu_ready = 1;
			}
		}
		mutex_unlock(&kvm->lock);
		if (r)
			goto out;
	}

=======
>>>>>>> 38c53af8
	flush_all_to_thread(current);

	/* Save userspace EBB and other register values */
	if (cpu_has_feature(CPU_FTR_ARCH_207S)) {
		ebb_regs[0] = mfspr(SPRN_EBBHR);
		ebb_regs[1] = mfspr(SPRN_EBBRR);
		ebb_regs[2] = mfspr(SPRN_BESCR);
		user_tar = mfspr(SPRN_TAR);
	}
	user_vrsave = mfspr(SPRN_VRSAVE);

	vcpu->arch.wqp = &vcpu->arch.vcore->wq;
	vcpu->arch.pgdir = current->mm->pgd;
	vcpu->arch.state = KVMPPC_VCPU_BUSY_IN_HOST;

	do {
		r = kvmppc_run_vcpu(run, vcpu);

		if (run->exit_reason == KVM_EXIT_PAPR_HCALL &&
		    !(vcpu->arch.shregs.msr & MSR_PR)) {
			trace_kvm_hcall_enter(vcpu);
			r = kvmppc_pseries_do_hcall(vcpu);
			trace_kvm_hcall_exit(vcpu, r);
			kvmppc_core_prepare_to_enter(vcpu);
		} else if (r == RESUME_PAGE_FAULT) {
			srcu_idx = srcu_read_lock(&vcpu->kvm->srcu);
			r = kvmppc_book3s_hv_page_fault(run, vcpu,
				vcpu->arch.fault_dar, vcpu->arch.fault_dsisr);
			srcu_read_unlock(&vcpu->kvm->srcu, srcu_idx);
		} else if (r == RESUME_PASSTHROUGH) {
			if (WARN_ON(xive_enabled()))
				r = H_SUCCESS;
			else
				r = kvmppc_xics_rm_complete(vcpu, 0);
		}
	} while (is_kvmppc_resume_guest(r));

	/* Restore userspace EBB and other register values */
	if (cpu_has_feature(CPU_FTR_ARCH_207S)) {
		mtspr(SPRN_EBBHR, ebb_regs[0]);
		mtspr(SPRN_EBBRR, ebb_regs[1]);
		mtspr(SPRN_BESCR, ebb_regs[2]);
		mtspr(SPRN_TAR, user_tar);
		mtspr(SPRN_FSCR, current->thread.fscr);
	}
	mtspr(SPRN_VRSAVE, user_vrsave);

	vcpu->arch.state = KVMPPC_VCPU_NOTREADY;
	atomic_dec(&vcpu->kvm->arch.vcpus_running);
	return r;
}

static void kvmppc_add_seg_page_size(struct kvm_ppc_one_seg_page_size **sps,
				     int shift, int sllp)
{
	(*sps)->page_shift = shift;
	(*sps)->slb_enc = sllp;
	(*sps)->enc[0].page_shift = shift;
	(*sps)->enc[0].pte_enc = kvmppc_pgsize_lp_encoding(shift, shift);
	/*
	 * Add 16MB MPSS support (may get filtered out by userspace)
	 */
	if (shift != 24) {
		int penc = kvmppc_pgsize_lp_encoding(shift, 24);
		if (penc != -1) {
			(*sps)->enc[1].page_shift = 24;
			(*sps)->enc[1].pte_enc = penc;
		}
	}
	(*sps)++;
}

static int kvm_vm_ioctl_get_smmu_info_hv(struct kvm *kvm,
					 struct kvm_ppc_smmu_info *info)
{
	struct kvm_ppc_one_seg_page_size *sps;

	/*
	 * POWER7, POWER8 and POWER9 all support 32 storage keys for data.
	 * POWER7 doesn't support keys for instruction accesses,
	 * POWER8 and POWER9 do.
	 */
	info->data_keys = 32;
	info->instr_keys = cpu_has_feature(CPU_FTR_ARCH_207S) ? 32 : 0;

	/* POWER7, 8 and 9 all have 1T segments and 32-entry SLB */
	info->flags = KVM_PPC_PAGE_SIZES_REAL | KVM_PPC_1T_SEGMENTS;
	info->slb_size = 32;

	/* We only support these sizes for now, and no muti-size segments */
	sps = &info->sps[0];
	kvmppc_add_seg_page_size(&sps, 12, 0);
	kvmppc_add_seg_page_size(&sps, 16, SLB_VSID_L | SLB_VSID_LP_01);
	kvmppc_add_seg_page_size(&sps, 24, SLB_VSID_L);

	return 0;
}

/*
 * Get (and clear) the dirty memory log for a memory slot.
 */
static int kvm_vm_ioctl_get_dirty_log_hv(struct kvm *kvm,
					 struct kvm_dirty_log *log)
{
	struct kvm_memslots *slots;
	struct kvm_memory_slot *memslot;
	int i, r;
	unsigned long n;
	unsigned long *buf, *p;
	struct kvm_vcpu *vcpu;

	mutex_lock(&kvm->slots_lock);

	r = -EINVAL;
	if (log->slot >= KVM_USER_MEM_SLOTS)
		goto out;

	slots = kvm_memslots(kvm);
	memslot = id_to_memslot(slots, log->slot);
	r = -ENOENT;
	if (!memslot->dirty_bitmap)
		goto out;

	/*
	 * Use second half of bitmap area because both HPT and radix
	 * accumulate bits in the first half.
	 */
	n = kvm_dirty_bitmap_bytes(memslot);
	buf = memslot->dirty_bitmap + n / sizeof(long);
	memset(buf, 0, n);

	if (kvm_is_radix(kvm))
		r = kvmppc_hv_get_dirty_log_radix(kvm, memslot, buf);
	else
		r = kvmppc_hv_get_dirty_log_hpt(kvm, memslot, buf);
	if (r)
		goto out;

	/*
	 * We accumulate dirty bits in the first half of the
	 * memslot's dirty_bitmap area, for when pages are paged
	 * out or modified by the host directly.  Pick up these
	 * bits and add them to the map.
	 */
	p = memslot->dirty_bitmap;
	for (i = 0; i < n / sizeof(long); ++i)
		buf[i] |= xchg(&p[i], 0);

	/* Harvest dirty bits from VPA and DTL updates */
	/* Note: we never modify the SLB shadow buffer areas */
	kvm_for_each_vcpu(i, vcpu, kvm) {
		spin_lock(&vcpu->arch.vpa_update_lock);
		kvmppc_harvest_vpa_dirty(&vcpu->arch.vpa, memslot, buf);
		kvmppc_harvest_vpa_dirty(&vcpu->arch.dtl, memslot, buf);
		spin_unlock(&vcpu->arch.vpa_update_lock);
	}

	r = -EFAULT;
	if (copy_to_user(log->dirty_bitmap, buf, n))
		goto out;

	r = 0;
out:
	mutex_unlock(&kvm->slots_lock);
	return r;
}

static void kvmppc_core_free_memslot_hv(struct kvm_memory_slot *free,
					struct kvm_memory_slot *dont)
{
	if (!dont || free->arch.rmap != dont->arch.rmap) {
		vfree(free->arch.rmap);
		free->arch.rmap = NULL;
	}
}

static int kvmppc_core_create_memslot_hv(struct kvm_memory_slot *slot,
					 unsigned long npages)
{
	slot->arch.rmap = vzalloc(npages * sizeof(*slot->arch.rmap));
	if (!slot->arch.rmap)
		return -ENOMEM;

	return 0;
}

static int kvmppc_core_prepare_memory_region_hv(struct kvm *kvm,
					struct kvm_memory_slot *memslot,
					const struct kvm_userspace_memory_region *mem)
{
	return 0;
}

static void kvmppc_core_commit_memory_region_hv(struct kvm *kvm,
				const struct kvm_userspace_memory_region *mem,
				const struct kvm_memory_slot *old,
				const struct kvm_memory_slot *new)
{
	unsigned long npages = mem->memory_size >> PAGE_SHIFT;

	/*
	 * If we are making a new memslot, it might make
	 * some address that was previously cached as emulated
	 * MMIO be no longer emulated MMIO, so invalidate
	 * all the caches of emulated MMIO translations.
	 */
	if (npages)
		atomic64_inc(&kvm->arch.mmio_update);
}

/*
 * Update LPCR values in kvm->arch and in vcores.
 * Caller must hold kvm->lock.
 */
void kvmppc_update_lpcr(struct kvm *kvm, unsigned long lpcr, unsigned long mask)
{
	long int i;
	u32 cores_done = 0;

	if ((kvm->arch.lpcr & mask) == lpcr)
		return;

	kvm->arch.lpcr = (kvm->arch.lpcr & ~mask) | lpcr;

	for (i = 0; i < KVM_MAX_VCORES; ++i) {
		struct kvmppc_vcore *vc = kvm->arch.vcores[i];
		if (!vc)
			continue;
		spin_lock(&vc->lock);
		vc->lpcr = (vc->lpcr & ~mask) | lpcr;
		spin_unlock(&vc->lock);
		if (++cores_done >= kvm->arch.online_vcores)
			break;
	}
}

static void kvmppc_mmu_destroy_hv(struct kvm_vcpu *vcpu)
{
	return;
}

static void kvmppc_setup_partition_table(struct kvm *kvm)
{
	unsigned long dw0, dw1;

	if (!kvm_is_radix(kvm)) {
		/* PS field - page size for VRMA */
		dw0 = ((kvm->arch.vrma_slb_v & SLB_VSID_L) >> 1) |
			((kvm->arch.vrma_slb_v & SLB_VSID_LP) << 1);
		/* HTABSIZE and HTABORG fields */
		dw0 |= kvm->arch.sdr1;

		/* Second dword as set by userspace */
		dw1 = kvm->arch.process_table;
	} else {
		dw0 = PATB_HR | radix__get_tree_size() |
			__pa(kvm->arch.pgtable) | RADIX_PGD_INDEX_SIZE;
		dw1 = PATB_GR | kvm->arch.process_table;
	}

	mmu_partition_table_set_entry(kvm->arch.lpid, dw0, dw1);
}

/*
 * Set up HPT (hashed page table) and RMA (real-mode area).
 * Must be called with kvm->lock held.
 */
static int kvmppc_hv_setup_htab_rma(struct kvm_vcpu *vcpu)
{
	int err = 0;
	struct kvm *kvm = vcpu->kvm;
	unsigned long hva;
	struct kvm_memory_slot *memslot;
	struct vm_area_struct *vma;
	unsigned long lpcr = 0, senc;
	unsigned long psize, porder;
	int srcu_idx;

	/* Allocate hashed page table (if not done already) and reset it */
	if (!kvm->arch.hpt.virt) {
		int order = KVM_DEFAULT_HPT_ORDER;
		struct kvm_hpt_info info;

		err = kvmppc_allocate_hpt(&info, order);
		/* If we get here, it means userspace didn't specify a
		 * size explicitly.  So, try successively smaller
		 * sizes if the default failed. */
		while ((err == -ENOMEM) && --order >= PPC_MIN_HPT_ORDER)
			err  = kvmppc_allocate_hpt(&info, order);

		if (err < 0) {
			pr_err("KVM: Couldn't alloc HPT\n");
			goto out;
		}

		kvmppc_set_hpt(kvm, &info);
	}

	/* Look up the memslot for guest physical address 0 */
	srcu_idx = srcu_read_lock(&kvm->srcu);
	memslot = gfn_to_memslot(kvm, 0);

	/* We must have some memory at 0 by now */
	err = -EINVAL;
	if (!memslot || (memslot->flags & KVM_MEMSLOT_INVALID))
		goto out_srcu;

	/* Look up the VMA for the start of this memory slot */
	hva = memslot->userspace_addr;
	down_read(&current->mm->mmap_sem);
	vma = find_vma(current->mm, hva);
	if (!vma || vma->vm_start > hva || (vma->vm_flags & VM_IO))
		goto up_out;

	psize = vma_kernel_pagesize(vma);
	porder = __ilog2(psize);

	up_read(&current->mm->mmap_sem);

	/* We can handle 4k, 64k or 16M pages in the VRMA */
	err = -EINVAL;
	if (!(psize == 0x1000 || psize == 0x10000 ||
	      psize == 0x1000000))
		goto out_srcu;

	senc = slb_pgsize_encoding(psize);
	kvm->arch.vrma_slb_v = senc | SLB_VSID_B_1T |
		(VRMA_VSID << SLB_VSID_SHIFT_1T);
	/* Create HPTEs in the hash page table for the VRMA */
	kvmppc_map_vrma(vcpu, memslot, porder);

	/* Update VRMASD field in the LPCR */
	if (!cpu_has_feature(CPU_FTR_ARCH_300)) {
		/* the -4 is to account for senc values starting at 0x10 */
		lpcr = senc << (LPCR_VRMASD_SH - 4);
		kvmppc_update_lpcr(kvm, lpcr, LPCR_VRMASD);
	}

	/* Order updates to kvm->arch.lpcr etc. vs. mmu_ready */
	smp_wmb();
	err = 0;
 out_srcu:
	srcu_read_unlock(&kvm->srcu, srcu_idx);
 out:
	return err;

 up_out:
	up_read(&current->mm->mmap_sem);
	goto out_srcu;
}

/* Must be called with kvm->lock held and mmu_ready = 0 and no vcpus running */
int kvmppc_switch_mmu_to_hpt(struct kvm *kvm)
{
	kvmppc_free_radix(kvm);
	kvmppc_update_lpcr(kvm, LPCR_VPM1,
			   LPCR_VPM1 | LPCR_UPRT | LPCR_GTSE | LPCR_HR);
	kvmppc_rmap_reset(kvm);
	kvm->arch.radix = 0;
	kvm->arch.process_table = 0;
	return 0;
}

/* Must be called with kvm->lock held and mmu_ready = 0 and no vcpus running */
int kvmppc_switch_mmu_to_radix(struct kvm *kvm)
{
	int err;

	err = kvmppc_init_vm_radix(kvm);
	if (err)
		return err;

	kvmppc_free_hpt(&kvm->arch.hpt);
	kvmppc_update_lpcr(kvm, LPCR_UPRT | LPCR_GTSE | LPCR_HR,
			   LPCR_VPM1 | LPCR_UPRT | LPCR_GTSE | LPCR_HR);
	kvm->arch.radix = 1;
	return 0;
}

#ifdef CONFIG_KVM_XICS
/*
 * Allocate a per-core structure for managing state about which cores are
 * running in the host versus the guest and for exchanging data between
 * real mode KVM and CPU running in the host.
 * This is only done for the first VM.
 * The allocated structure stays even if all VMs have stopped.
 * It is only freed when the kvm-hv module is unloaded.
 * It's OK for this routine to fail, we just don't support host
 * core operations like redirecting H_IPI wakeups.
 */
void kvmppc_alloc_host_rm_ops(void)
{
	struct kvmppc_host_rm_ops *ops;
	unsigned long l_ops;
	int cpu, core;
	int size;

	/* Not the first time here ? */
	if (kvmppc_host_rm_ops_hv != NULL)
		return;

	ops = kzalloc(sizeof(struct kvmppc_host_rm_ops), GFP_KERNEL);
	if (!ops)
		return;

	size = cpu_nr_cores() * sizeof(struct kvmppc_host_rm_core);
	ops->rm_core = kzalloc(size, GFP_KERNEL);

	if (!ops->rm_core) {
		kfree(ops);
		return;
	}

	cpus_read_lock();

	for (cpu = 0; cpu < nr_cpu_ids; cpu += threads_per_core) {
		if (!cpu_online(cpu))
			continue;

		core = cpu >> threads_shift;
		ops->rm_core[core].rm_state.in_host = 1;
	}

	ops->vcpu_kick = kvmppc_fast_vcpu_kick_hv;

	/*
	 * Make the contents of the kvmppc_host_rm_ops structure visible
	 * to other CPUs before we assign it to the global variable.
	 * Do an atomic assignment (no locks used here), but if someone
	 * beats us to it, just free our copy and return.
	 */
	smp_wmb();
	l_ops = (unsigned long) ops;

	if (cmpxchg64((unsigned long *)&kvmppc_host_rm_ops_hv, 0, l_ops)) {
		cpus_read_unlock();
		kfree(ops->rm_core);
		kfree(ops);
		return;
	}

	cpuhp_setup_state_nocalls_cpuslocked(CPUHP_KVM_PPC_BOOK3S_PREPARE,
					     "ppc/kvm_book3s:prepare",
					     kvmppc_set_host_core,
					     kvmppc_clear_host_core);
	cpus_read_unlock();
}

void kvmppc_free_host_rm_ops(void)
{
	if (kvmppc_host_rm_ops_hv) {
		cpuhp_remove_state_nocalls(CPUHP_KVM_PPC_BOOK3S_PREPARE);
		kfree(kvmppc_host_rm_ops_hv->rm_core);
		kfree(kvmppc_host_rm_ops_hv);
		kvmppc_host_rm_ops_hv = NULL;
	}
}
#endif

static int kvmppc_core_init_vm_hv(struct kvm *kvm)
{
	unsigned long lpcr, lpid;
	char buf[32];
	int ret;

	/* Allocate the guest's logical partition ID */

	lpid = kvmppc_alloc_lpid();
	if ((long)lpid < 0)
		return -ENOMEM;
	kvm->arch.lpid = lpid;

	kvmppc_alloc_host_rm_ops();

	/*
	 * Since we don't flush the TLB when tearing down a VM,
	 * and this lpid might have previously been used,
	 * make sure we flush on each core before running the new VM.
	 * On POWER9, the tlbie in mmu_partition_table_set_entry()
	 * does this flush for us.
	 */
	if (!cpu_has_feature(CPU_FTR_ARCH_300))
		cpumask_setall(&kvm->arch.need_tlb_flush);

	/* Start out with the default set of hcalls enabled */
	memcpy(kvm->arch.enabled_hcalls, default_enabled_hcalls,
	       sizeof(kvm->arch.enabled_hcalls));

	if (!cpu_has_feature(CPU_FTR_ARCH_300))
		kvm->arch.host_sdr1 = mfspr(SPRN_SDR1);

	/* Init LPCR for virtual RMA mode */
	kvm->arch.host_lpid = mfspr(SPRN_LPID);
	kvm->arch.host_lpcr = lpcr = mfspr(SPRN_LPCR);
	lpcr &= LPCR_PECE | LPCR_LPES;
	lpcr |= (4UL << LPCR_DPFD_SH) | LPCR_HDICE |
		LPCR_VPM0 | LPCR_VPM1;
	kvm->arch.vrma_slb_v = SLB_VSID_B_1T |
		(VRMA_VSID << SLB_VSID_SHIFT_1T);
	/* On POWER8 turn on online bit to enable PURR/SPURR */
	if (cpu_has_feature(CPU_FTR_ARCH_207S))
		lpcr |= LPCR_ONL;
	/*
	 * On POWER9, VPM0 bit is reserved (VPM0=1 behaviour is assumed)
	 * Set HVICE bit to enable hypervisor virtualization interrupts.
	 * Set HEIC to prevent OS interrupts to go to hypervisor (should
	 * be unnecessary but better safe than sorry in case we re-enable
	 * EE in HV mode with this LPCR still set)
	 */
	if (cpu_has_feature(CPU_FTR_ARCH_300)) {
		lpcr &= ~LPCR_VPM0;
		lpcr |= LPCR_HVICE | LPCR_HEIC;

		/*
		 * If xive is enabled, we route 0x500 interrupts directly
		 * to the guest.
		 */
		if (xive_enabled())
			lpcr |= LPCR_LPES;
	}

	/*
	 * If the host uses radix, the guest starts out as radix.
	 */
	if (radix_enabled()) {
		kvm->arch.radix = 1;
		kvm->arch.mmu_ready = 1;
		lpcr &= ~LPCR_VPM1;
		lpcr |= LPCR_UPRT | LPCR_GTSE | LPCR_HR;
		ret = kvmppc_init_vm_radix(kvm);
		if (ret) {
			kvmppc_free_lpid(kvm->arch.lpid);
			return ret;
		}
		kvmppc_setup_partition_table(kvm);
	}

	kvm->arch.lpcr = lpcr;

	/* Initialization for future HPT resizes */
	kvm->arch.resize_hpt = NULL;

	/*
	 * Work out how many sets the TLB has, for the use of
	 * the TLB invalidation loop in book3s_hv_rmhandlers.S.
	 */
	if (radix_enabled())
		kvm->arch.tlb_sets = POWER9_TLB_SETS_RADIX;	/* 128 */
	else if (cpu_has_feature(CPU_FTR_ARCH_300))
		kvm->arch.tlb_sets = POWER9_TLB_SETS_HASH;	/* 256 */
	else if (cpu_has_feature(CPU_FTR_ARCH_207S))
		kvm->arch.tlb_sets = POWER8_TLB_SETS;		/* 512 */
	else
		kvm->arch.tlb_sets = POWER7_TLB_SETS;		/* 128 */

	/*
	 * Track that we now have a HV mode VM active. This blocks secondary
	 * CPU threads from coming online.
	 * On POWER9, we only need to do this if the "indep_threads_mode"
	 * module parameter has been set to N.
	 */
	if (cpu_has_feature(CPU_FTR_ARCH_300))
		kvm->arch.threads_indep = indep_threads_mode;
	if (!kvm->arch.threads_indep)
		kvm_hv_vm_activated();

	/*
	 * Initialize smt_mode depending on processor.
	 * POWER8 and earlier have to use "strict" threading, where
	 * all vCPUs in a vcore have to run on the same (sub)core,
	 * whereas on POWER9 the threads can each run a different
	 * guest.
	 */
	if (!cpu_has_feature(CPU_FTR_ARCH_300))
		kvm->arch.smt_mode = threads_per_subcore;
	else
		kvm->arch.smt_mode = 1;
	kvm->arch.emul_smt_mode = 1;

	/*
	 * Create a debugfs directory for the VM
	 */
	snprintf(buf, sizeof(buf), "vm%d", current->pid);
	kvm->arch.debugfs_dir = debugfs_create_dir(buf, kvm_debugfs_dir);
	if (!IS_ERR_OR_NULL(kvm->arch.debugfs_dir))
		kvmppc_mmu_debugfs_init(kvm);

	return 0;
}

static void kvmppc_free_vcores(struct kvm *kvm)
{
	long int i;

	for (i = 0; i < KVM_MAX_VCORES; ++i)
		kfree(kvm->arch.vcores[i]);
	kvm->arch.online_vcores = 0;
}

static void kvmppc_core_destroy_vm_hv(struct kvm *kvm)
{
	debugfs_remove_recursive(kvm->arch.debugfs_dir);

	if (!kvm->arch.threads_indep)
		kvm_hv_vm_deactivated();

	kvmppc_free_vcores(kvm);

	kvmppc_free_lpid(kvm->arch.lpid);

	if (kvm_is_radix(kvm))
		kvmppc_free_radix(kvm);
	else
		kvmppc_free_hpt(&kvm->arch.hpt);

	kvmppc_free_pimap(kvm);
}

/* We don't need to emulate any privileged instructions or dcbz */
static int kvmppc_core_emulate_op_hv(struct kvm_run *run, struct kvm_vcpu *vcpu,
				     unsigned int inst, int *advance)
{
	return EMULATE_FAIL;
}

static int kvmppc_core_emulate_mtspr_hv(struct kvm_vcpu *vcpu, int sprn,
					ulong spr_val)
{
	return EMULATE_FAIL;
}

static int kvmppc_core_emulate_mfspr_hv(struct kvm_vcpu *vcpu, int sprn,
					ulong *spr_val)
{
	return EMULATE_FAIL;
}

static int kvmppc_core_check_processor_compat_hv(void)
{
	if (!cpu_has_feature(CPU_FTR_HVMODE) ||
	    !cpu_has_feature(CPU_FTR_ARCH_206))
		return -EIO;

	return 0;
}

#ifdef CONFIG_KVM_XICS

void kvmppc_free_pimap(struct kvm *kvm)
{
	kfree(kvm->arch.pimap);
}

static struct kvmppc_passthru_irqmap *kvmppc_alloc_pimap(void)
{
	return kzalloc(sizeof(struct kvmppc_passthru_irqmap), GFP_KERNEL);
}

static int kvmppc_set_passthru_irq(struct kvm *kvm, int host_irq, int guest_gsi)
{
	struct irq_desc *desc;
	struct kvmppc_irq_map *irq_map;
	struct kvmppc_passthru_irqmap *pimap;
	struct irq_chip *chip;
	int i, rc = 0;

	if (!kvm_irq_bypass)
		return 1;

	desc = irq_to_desc(host_irq);
	if (!desc)
		return -EIO;

	mutex_lock(&kvm->lock);

	pimap = kvm->arch.pimap;
	if (pimap == NULL) {
		/* First call, allocate structure to hold IRQ map */
		pimap = kvmppc_alloc_pimap();
		if (pimap == NULL) {
			mutex_unlock(&kvm->lock);
			return -ENOMEM;
		}
		kvm->arch.pimap = pimap;
	}

	/*
	 * For now, we only support interrupts for which the EOI operation
	 * is an OPAL call followed by a write to XIRR, since that's
	 * what our real-mode EOI code does, or a XIVE interrupt
	 */
	chip = irq_data_get_irq_chip(&desc->irq_data);
	if (!chip || !(is_pnv_opal_msi(chip) || is_xive_irq(chip))) {
		pr_warn("kvmppc_set_passthru_irq_hv: Could not assign IRQ map for (%d,%d)\n",
			host_irq, guest_gsi);
		mutex_unlock(&kvm->lock);
		return -ENOENT;
	}

	/*
	 * See if we already have an entry for this guest IRQ number.
	 * If it's mapped to a hardware IRQ number, that's an error,
	 * otherwise re-use this entry.
	 */
	for (i = 0; i < pimap->n_mapped; i++) {
		if (guest_gsi == pimap->mapped[i].v_hwirq) {
			if (pimap->mapped[i].r_hwirq) {
				mutex_unlock(&kvm->lock);
				return -EINVAL;
			}
			break;
		}
	}

	if (i == KVMPPC_PIRQ_MAPPED) {
		mutex_unlock(&kvm->lock);
		return -EAGAIN;		/* table is full */
	}

	irq_map = &pimap->mapped[i];

	irq_map->v_hwirq = guest_gsi;
	irq_map->desc = desc;

	/*
	 * Order the above two stores before the next to serialize with
	 * the KVM real mode handler.
	 */
	smp_wmb();
	irq_map->r_hwirq = desc->irq_data.hwirq;

	if (i == pimap->n_mapped)
		pimap->n_mapped++;

	if (xive_enabled())
		rc = kvmppc_xive_set_mapped(kvm, guest_gsi, desc);
	else
		kvmppc_xics_set_mapped(kvm, guest_gsi, desc->irq_data.hwirq);
	if (rc)
		irq_map->r_hwirq = 0;

	mutex_unlock(&kvm->lock);

	return 0;
}

static int kvmppc_clr_passthru_irq(struct kvm *kvm, int host_irq, int guest_gsi)
{
	struct irq_desc *desc;
	struct kvmppc_passthru_irqmap *pimap;
	int i, rc = 0;

	if (!kvm_irq_bypass)
		return 0;

	desc = irq_to_desc(host_irq);
	if (!desc)
		return -EIO;

	mutex_lock(&kvm->lock);
	if (!kvm->arch.pimap)
		goto unlock;

	pimap = kvm->arch.pimap;

	for (i = 0; i < pimap->n_mapped; i++) {
		if (guest_gsi == pimap->mapped[i].v_hwirq)
			break;
	}

	if (i == pimap->n_mapped) {
		mutex_unlock(&kvm->lock);
		return -ENODEV;
	}

	if (xive_enabled())
		rc = kvmppc_xive_clr_mapped(kvm, guest_gsi, pimap->mapped[i].desc);
	else
		kvmppc_xics_clr_mapped(kvm, guest_gsi, pimap->mapped[i].r_hwirq);

	/* invalidate the entry (what do do on error from the above ?) */
	pimap->mapped[i].r_hwirq = 0;

	/*
	 * We don't free this structure even when the count goes to
	 * zero. The structure is freed when we destroy the VM.
	 */
 unlock:
	mutex_unlock(&kvm->lock);
	return rc;
}

static int kvmppc_irq_bypass_add_producer_hv(struct irq_bypass_consumer *cons,
					     struct irq_bypass_producer *prod)
{
	int ret = 0;
	struct kvm_kernel_irqfd *irqfd =
		container_of(cons, struct kvm_kernel_irqfd, consumer);

	irqfd->producer = prod;

	ret = kvmppc_set_passthru_irq(irqfd->kvm, prod->irq, irqfd->gsi);
	if (ret)
		pr_info("kvmppc_set_passthru_irq (irq %d, gsi %d) fails: %d\n",
			prod->irq, irqfd->gsi, ret);

	return ret;
}

static void kvmppc_irq_bypass_del_producer_hv(struct irq_bypass_consumer *cons,
					      struct irq_bypass_producer *prod)
{
	int ret;
	struct kvm_kernel_irqfd *irqfd =
		container_of(cons, struct kvm_kernel_irqfd, consumer);

	irqfd->producer = NULL;

	/*
	 * When producer of consumer is unregistered, we change back to
	 * default external interrupt handling mode - KVM real mode
	 * will switch back to host.
	 */
	ret = kvmppc_clr_passthru_irq(irqfd->kvm, prod->irq, irqfd->gsi);
	if (ret)
		pr_warn("kvmppc_clr_passthru_irq (irq %d, gsi %d) fails: %d\n",
			prod->irq, irqfd->gsi, ret);
}
#endif

static long kvm_arch_vm_ioctl_hv(struct file *filp,
				 unsigned int ioctl, unsigned long arg)
{
	struct kvm *kvm __maybe_unused = filp->private_data;
	void __user *argp = (void __user *)arg;
	long r;

	switch (ioctl) {

	case KVM_PPC_ALLOCATE_HTAB: {
		u32 htab_order;

		r = -EFAULT;
		if (get_user(htab_order, (u32 __user *)argp))
			break;
		r = kvmppc_alloc_reset_hpt(kvm, htab_order);
		if (r)
			break;
		r = 0;
		break;
	}

	case KVM_PPC_GET_HTAB_FD: {
		struct kvm_get_htab_fd ghf;

		r = -EFAULT;
		if (copy_from_user(&ghf, argp, sizeof(ghf)))
			break;
		r = kvm_vm_ioctl_get_htab_fd(kvm, &ghf);
		break;
	}

	case KVM_PPC_RESIZE_HPT_PREPARE: {
		struct kvm_ppc_resize_hpt rhpt;

		r = -EFAULT;
		if (copy_from_user(&rhpt, argp, sizeof(rhpt)))
			break;

		r = kvm_vm_ioctl_resize_hpt_prepare(kvm, &rhpt);
		break;
	}

	case KVM_PPC_RESIZE_HPT_COMMIT: {
		struct kvm_ppc_resize_hpt rhpt;

		r = -EFAULT;
		if (copy_from_user(&rhpt, argp, sizeof(rhpt)))
			break;

		r = kvm_vm_ioctl_resize_hpt_commit(kvm, &rhpt);
		break;
	}

	default:
		r = -ENOTTY;
	}

	return r;
}

/*
 * List of hcall numbers to enable by default.
 * For compatibility with old userspace, we enable by default
 * all hcalls that were implemented before the hcall-enabling
 * facility was added.  Note this list should not include H_RTAS.
 */
static unsigned int default_hcall_list[] = {
	H_REMOVE,
	H_ENTER,
	H_READ,
	H_PROTECT,
	H_BULK_REMOVE,
	H_GET_TCE,
	H_PUT_TCE,
	H_SET_DABR,
	H_SET_XDABR,
	H_CEDE,
	H_PROD,
	H_CONFER,
	H_REGISTER_VPA,
#ifdef CONFIG_KVM_XICS
	H_EOI,
	H_CPPR,
	H_IPI,
	H_IPOLL,
	H_XIRR,
	H_XIRR_X,
#endif
	0
};

static void init_default_hcalls(void)
{
	int i;
	unsigned int hcall;

	for (i = 0; default_hcall_list[i]; ++i) {
		hcall = default_hcall_list[i];
		WARN_ON(!kvmppc_hcall_impl_hv(hcall));
		__set_bit(hcall / 4, default_enabled_hcalls);
	}
}

static int kvmhv_configure_mmu(struct kvm *kvm, struct kvm_ppc_mmuv3_cfg *cfg)
{
	unsigned long lpcr;
	int radix;
	int err;

	/* If not on a POWER9, reject it */
	if (!cpu_has_feature(CPU_FTR_ARCH_300))
		return -ENODEV;

	/* If any unknown flags set, reject it */
	if (cfg->flags & ~(KVM_PPC_MMUV3_RADIX | KVM_PPC_MMUV3_GTSE))
		return -EINVAL;

	/* GR (guest radix) bit in process_table field must match */
	radix = !!(cfg->flags & KVM_PPC_MMUV3_RADIX);
	if (!!(cfg->process_table & PATB_GR) != radix)
		return -EINVAL;

	/* Process table size field must be reasonable, i.e. <= 24 */
	if ((cfg->process_table & PRTS_MASK) > 24)
		return -EINVAL;

	/* We can change a guest to/from radix now, if the host is radix */
	if (radix && !radix_enabled())
		return -EINVAL;

	mutex_lock(&kvm->lock);
	if (radix != kvm_is_radix(kvm)) {
		if (kvm->arch.mmu_ready) {
			kvm->arch.mmu_ready = 0;
			/* order mmu_ready vs. vcpus_running */
			smp_mb();
			if (atomic_read(&kvm->arch.vcpus_running)) {
				kvm->arch.mmu_ready = 1;
				err = -EBUSY;
				goto out_unlock;
			}
		}
		if (radix)
			err = kvmppc_switch_mmu_to_radix(kvm);
		else
			err = kvmppc_switch_mmu_to_hpt(kvm);
		if (err)
			goto out_unlock;
	}

	kvm->arch.process_table = cfg->process_table;
	kvmppc_setup_partition_table(kvm);

	lpcr = (cfg->flags & KVM_PPC_MMUV3_GTSE) ? LPCR_GTSE : 0;
	kvmppc_update_lpcr(kvm, lpcr, LPCR_GTSE);
	err = 0;

 out_unlock:
	mutex_unlock(&kvm->lock);
	return err;
}

static struct kvmppc_ops kvm_ops_hv = {
	.get_sregs = kvm_arch_vcpu_ioctl_get_sregs_hv,
	.set_sregs = kvm_arch_vcpu_ioctl_set_sregs_hv,
	.get_one_reg = kvmppc_get_one_reg_hv,
	.set_one_reg = kvmppc_set_one_reg_hv,
	.vcpu_load   = kvmppc_core_vcpu_load_hv,
	.vcpu_put    = kvmppc_core_vcpu_put_hv,
	.set_msr     = kvmppc_set_msr_hv,
	.vcpu_run    = kvmppc_vcpu_run_hv,
	.vcpu_create = kvmppc_core_vcpu_create_hv,
	.vcpu_free   = kvmppc_core_vcpu_free_hv,
	.check_requests = kvmppc_core_check_requests_hv,
	.get_dirty_log  = kvm_vm_ioctl_get_dirty_log_hv,
	.flush_memslot  = kvmppc_core_flush_memslot_hv,
	.prepare_memory_region = kvmppc_core_prepare_memory_region_hv,
	.commit_memory_region  = kvmppc_core_commit_memory_region_hv,
	.unmap_hva = kvm_unmap_hva_hv,
	.unmap_hva_range = kvm_unmap_hva_range_hv,
	.age_hva  = kvm_age_hva_hv,
	.test_age_hva = kvm_test_age_hva_hv,
	.set_spte_hva = kvm_set_spte_hva_hv,
	.mmu_destroy  = kvmppc_mmu_destroy_hv,
	.free_memslot = kvmppc_core_free_memslot_hv,
	.create_memslot = kvmppc_core_create_memslot_hv,
	.init_vm =  kvmppc_core_init_vm_hv,
	.destroy_vm = kvmppc_core_destroy_vm_hv,
	.get_smmu_info = kvm_vm_ioctl_get_smmu_info_hv,
	.emulate_op = kvmppc_core_emulate_op_hv,
	.emulate_mtspr = kvmppc_core_emulate_mtspr_hv,
	.emulate_mfspr = kvmppc_core_emulate_mfspr_hv,
	.fast_vcpu_kick = kvmppc_fast_vcpu_kick_hv,
	.arch_vm_ioctl  = kvm_arch_vm_ioctl_hv,
	.hcall_implemented = kvmppc_hcall_impl_hv,
#ifdef CONFIG_KVM_XICS
	.irq_bypass_add_producer = kvmppc_irq_bypass_add_producer_hv,
	.irq_bypass_del_producer = kvmppc_irq_bypass_del_producer_hv,
#endif
	.configure_mmu = kvmhv_configure_mmu,
	.get_rmmu_info = kvmhv_get_rmmu_info,
	.set_smt_mode = kvmhv_set_smt_mode,
};

static int kvm_init_subcore_bitmap(void)
{
	int i, j;
	int nr_cores = cpu_nr_cores();
	struct sibling_subcore_state *sibling_subcore_state;

	for (i = 0; i < nr_cores; i++) {
		int first_cpu = i * threads_per_core;
		int node = cpu_to_node(first_cpu);

		/* Ignore if it is already allocated. */
		if (paca[first_cpu].sibling_subcore_state)
			continue;

		sibling_subcore_state =
			kmalloc_node(sizeof(struct sibling_subcore_state),
							GFP_KERNEL, node);
		if (!sibling_subcore_state)
			return -ENOMEM;

		memset(sibling_subcore_state, 0,
				sizeof(struct sibling_subcore_state));

		for (j = 0; j < threads_per_core; j++) {
			int cpu = first_cpu + j;

			paca[cpu].sibling_subcore_state = sibling_subcore_state;
		}
	}
	return 0;
}

static int kvmppc_radix_possible(void)
{
	return cpu_has_feature(CPU_FTR_ARCH_300) && radix_enabled();
}

static int kvmppc_book3s_init_hv(void)
{
	int r;
	/*
	 * FIXME!! Do we need to check on all cpus ?
	 */
	r = kvmppc_core_check_processor_compat_hv();
	if (r < 0)
		return -ENODEV;

	r = kvm_init_subcore_bitmap();
	if (r)
		return r;

	/*
	 * We need a way of accessing the XICS interrupt controller,
	 * either directly, via paca[cpu].kvm_hstate.xics_phys, or
	 * indirectly, via OPAL.
	 */
#ifdef CONFIG_SMP
	if (!xive_enabled() && !local_paca->kvm_hstate.xics_phys) {
		struct device_node *np;

		np = of_find_compatible_node(NULL, NULL, "ibm,opal-intc");
		if (!np) {
			pr_err("KVM-HV: Cannot determine method for accessing XICS\n");
			return -ENODEV;
		}
	}
#endif

	kvm_ops_hv.owner = THIS_MODULE;
	kvmppc_hv_ops = &kvm_ops_hv;

	init_default_hcalls();

	init_vcore_lists();

	r = kvmppc_mmu_hv_init();
	if (r)
		return r;

	if (kvmppc_radix_possible())
		r = kvmppc_radix_init();
	return r;
}

static void kvmppc_book3s_exit_hv(void)
{
	kvmppc_free_host_rm_ops();
	if (kvmppc_radix_possible())
		kvmppc_radix_exit();
	kvmppc_hv_ops = NULL;
}

module_init(kvmppc_book3s_init_hv);
module_exit(kvmppc_book3s_exit_hv);
MODULE_LICENSE("GPL");
MODULE_ALIAS_MISCDEV(KVM_MINOR);
MODULE_ALIAS("devname:kvm");<|MERGE_RESOLUTION|>--- conflicted
+++ resolved
@@ -2717,14 +2717,13 @@
 	 * Hard-disable interrupts, and check resched flag and signals.
 	 * If we need to reschedule or deliver a signal, clean up
 	 * and return without going into the guest(s).
-	 * If the hpte_setup_done flag has been cleared, don't go into the
+	 * If the mmu_ready flag has been cleared, don't go into the
 	 * guest because that means a HPT resize operation is in progress.
 	 */
 	local_irq_disable();
 	hard_irq_disable();
 	if (lazy_irq_pending() || need_resched() ||
-	    recheck_signals(&core_info) ||
-	    (!kvm_is_radix(vc->kvm) && !vc->kvm->arch.hpte_setup_done)) {
+	    recheck_signals(&core_info) || !vc->kvm->arch.mmu_ready) {
 		local_irq_enable();
 		vc->vcore_state = VCORE_INACTIVE;
 		/* Unlock all except the primary vcore */
@@ -3177,11 +3176,21 @@
 
 	while (vcpu->arch.state == KVMPPC_VCPU_RUNNABLE &&
 	       !signal_pending(current)) {
-		/* See if the HPT and VRMA are ready to go */
-		if (!kvm_is_radix(vcpu->kvm) &&
-		    !vcpu->kvm->arch.hpte_setup_done) {
+		/* See if the MMU is ready to go */
+		if (!vcpu->kvm->arch.mmu_ready) {
 			spin_unlock(&vc->lock);
-			r = kvmppc_hv_setup_htab_rma(vcpu);
+			mutex_lock(&vcpu->kvm->lock);
+			r = 0;
+			if (!vcpu->kvm->arch.mmu_ready) {
+				if (!kvm_is_radix(vcpu->kvm))
+					r = kvmppc_hv_setup_htab_rma(vcpu);
+				if (!r) {
+					if (cpu_has_feature(CPU_FTR_ARCH_300))
+						kvmppc_setup_partition_table(vcpu->kvm);
+					vcpu->kvm->arch.mmu_ready = 1;
+				}
+			}
+			mutex_unlock(&vcpu->kvm->lock);
 			spin_lock(&vc->lock);
 			if (r) {
 				kvm_run->exit_reason = KVM_EXIT_FAIL_ENTRY;
@@ -3310,27 +3319,6 @@
 	/* Order vcpus_running vs. mmu_ready, see kvmppc_alloc_reset_hpt */
 	smp_mb();
 
-<<<<<<< HEAD
-	/* On the first time here, set up MMU if necessary */
-	if (!vcpu->kvm->arch.mmu_ready) {
-		mutex_lock(&kvm->lock);
-		r = 0;
-		if (!kvm->arch.mmu_ready) {
-			if (!kvm_is_radix(vcpu->kvm))
-				r = kvmppc_hv_setup_htab_rma(vcpu);
-			if (!r) {
-				if (cpu_has_feature(CPU_FTR_ARCH_300))
-					kvmppc_setup_partition_table(kvm);
-				kvm->arch.mmu_ready = 1;
-			}
-		}
-		mutex_unlock(&kvm->lock);
-		if (r)
-			goto out;
-	}
-
-=======
->>>>>>> 38c53af8
 	flush_all_to_thread(current);
 
 	/* Save userspace EBB and other register values */
